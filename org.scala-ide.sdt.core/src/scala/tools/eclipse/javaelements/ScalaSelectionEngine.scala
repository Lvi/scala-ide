--- conflicted
+++ resolved
@@ -6,7 +6,6 @@
 package scala.tools.eclipse
 package javaelements
 
-import scala.tools.eclipse.Tracer
 import java.{ util => ju }
 
 import ch.epfl.lamp.fjbg.JObjectType
@@ -60,13 +59,8 @@
       val length = 1 + selectionEnd - selectionStart
       selectedIdentifier = new Array(length)
       Array.copy(source, selectionStart, selectedIdentifier, 0, length)
-<<<<<<< HEAD
-      Tracer.println("selectedIdentifier: "+selectedIdentifier.mkString("", "", ""))
-  
-=======
       log("selectedIdentifier: " + selectedIdentifier.mkString("", "", ""))
 
->>>>>>> d76383b3
       val ssr = requestor.asInstanceOf[ScalaSelectionRequestor]
 
       /** Delay the action. Necessary so that the payload is run outside of 'ask'. */
@@ -180,46 +174,6 @@
 
       val typed = new compiler.Response[compiler.Tree]
       compiler.askTypeAt(pos, typed)
-<<<<<<< HEAD
-      typed.get.left.toOption match {
-        case Some(tree) => {
-          tree match {
-            case i : compiler.Ident =>
-              val sym = i.symbol
-              sym match {
-                case c : compiler.ClassSymbol =>
-                  acceptType(c)
-                case m : compiler.ModuleSymbol =>
-                  acceptType(m)
-                case t : compiler.TermSymbol if t.isValueParameter =>
-                  val typed = new Response[compiler.Tree]
-                  compiler.askTypeAt(t.owner.pos, typed)
-                  val ownerTree = typed.get.left.toOption 
-                  ownerTree match {
-                    case Some(compiler.DefDef(_, _, _, paramss, _, _)) =>
-                      for(params <- paramss ; param <- params if param.name.toString == t.nameString)
-                        acceptLocalDefinition(param.symbol)
-                    case Some(compiler.Function(vparams, _)) =>
-                      for(param <- vparams if param.name.toString == t.nameString)
-                        acceptLocalDefinition(param.symbol)
-                    case Some(compiler.Apply(_, _)) =>
-                      acceptLocalDefinition(t)
-                    case _ =>
-                      Tracer.println("Unhandled: "+t.getClass.getName)
-                  }
-                case t : compiler.TermSymbol if t.isMethod && t.pos.isDefined =>
-                  ssr.addElement(ssr.findLocalElement(t.pos.startOrPoint))
-                case t : compiler.TermSymbol if t.pos.isDefined =>
-                  acceptLocalDefinition(t)
-                case _ =>
-                  Tracer.println("Unhandled: "+sym.getClass.getName)
-              }
-              
-            case s : compiler.Select if s.symbol != null && s.symbol != NoSymbol =>
-              val sym = s.symbol
-              if (sym.hasFlag(Flags.JAVA)) {
-                if (sym.isModule || sym.isClass)
-=======
       val typedRes = typed.get
       val cont: Cont = compiler.askOption { () =>
         typedRes.left.toOption match {
@@ -259,100 +213,10 @@
                 } else if (sym.hasFlag(Flags.ACCESSOR | Flags.PARAMACCESSOR)) {
                   acceptField(sym)
                 } else if (sym.isModule || sym.isClass) {
->>>>>>> d76383b3
                   acceptType(sym)
                 } else
                   acceptMethod(sym)
               
-<<<<<<< HEAD
-            case t0 : compiler.TypeTree if t0.symbol != null =>
-              val t = selectFromTypeTree(t0, pos)
-              val symbol = t.tpe.typeSymbolDirect
-              val symbol0 = t.tpe.typeSymbol
-              if (!symbol.pos.isDefined) {
-                if (isPrimitiveType(symbol0) || isSpecialType(symbol0) || isSpecialType(symbol))
-                  fallbackToDefaultLookup = false
-                else
-                  acceptType(symbol0)
-              } else {
-                val owner = symbol.owner
-                if (owner.isClass) {
-                  if (symbol.isClass) {
-                    symbol match {
-                      case c : compiler.ClassSymbol =>
-                        acceptType(c)
-                      case m : compiler.ModuleSymbol =>
-                        acceptType(m)
-                      case _ =>
-                        Tracer.println("Unhandled: "+tree.getClass.getName)
-                    }
-                  } else if (symbol.isTypeParameter){
-                    if (symbol.pos.isDefined) {
-                      acceptLocalDefinition(symbol)
-                    }
-                  } else {
-                    acceptField(symbol)
-                  }
-                } else if (symbol.pos.isDefined){
-                  acceptLocalDefinition(symbol)
-                }
-              }
-              
-            case a@compiler.Annotated(atp, _) =>
-              acceptTypeWithFlags(atp.symbol, ClassFileConstants.AccAnnotation)
-              
-            case i@compiler.Import(expr, selectors) =>
-              def acceptSymbol(sym : compiler.Symbol) {
-                sym match {
-                  case c : compiler.ClassSymbol =>
-                    acceptType(c)
-                  case m : compiler.ModuleSymbol =>
-                    acceptType(m)
-                  case f : compiler.TermSymbol if f.hasFlag(Flags.ACCESSOR|Flags.PARAMACCESSOR) =>
-                    acceptField(f)
-                  case m : compiler.TermSymbol if m.isMethod =>
-                    acceptMethod(m)
-                  case f : compiler.TermSymbol =>
-                    acceptField(f)
-                  case t : compiler.TypeSymbol =>
-                    acceptField(t)
-                  case _ =>
-                    Tracer.println("Unhandled: "+tree.getClass.getName)
-                }
-              }
-            
-              val q = qual(i)
-              if (q.pos overlaps pos) {
-                def findInSelect(t : compiler.Tree) : Tree = t match {
-                  case Select(qual, _) if qual.pos.overlaps(pos) => findInSelect(qual)
-                  case _ => t
-                }
-                val tree = findInSelect(q)
-                val sym = tree.symbol
-                acceptSymbol(sym) 
-              } else
-                selectors.find({ case compiler.ImportSelector(name, pos, _, _) => pos >= selectionStart && pos+name.length-1 <= selectionEnd }) match {
-                  case Some(compiler.ImportSelector(name, _, _, _)) =>
-                    val base = compiler.typer.typedQualifier(q).tpe
-                    val sym0 = base.member(name) match {
-                      case NoSymbol => base.member(name.toTypeName)
-                      case s => s
-                    }
-                    val syms = if (sym0.hasFlag(Flags.OVERLOADED)) sym0.alternatives  else List(sym0)
-                    syms.foreach(acceptSymbol)
-                  case _ =>
-                }
-              
-            case l@(_ : ValDef | _ : Bind | _ : ClassDef | _ : ModuleDef | _ : TypeDef | _ : DefDef) =>
-              val sym = l.symbol 
-              if (sym.isLocal)  
-                acceptLocalDefinition(l.symbol)
-              else
-                ssr.addElement(ssr.findLocalElement(pos.startOrPoint))
-              
-            case _ =>
-              Tracer.println("Unhandled: "+tree.getClass.getName)
-=======
               case a@compiler.Annotated(atp, _) =>
                 acceptTypeWithFlags(atp.symbol, ClassFileConstants.AccAnnotation)
 
@@ -395,19 +259,12 @@
                 log("Unhandled: " + tree.getClass.getName)
                 Cont.Noop
             }
->>>>>>> d76383b3
           }
           case None =>
             log("No tree")
             Cont.Noop
         }
-<<<<<<< HEAD
-        case None =>
-          Tracer.println("No tree")
-      }
-=======
       } getOrElse Cont.Noop
->>>>>>> d76383b3
       
       cont()
 
