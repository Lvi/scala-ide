/*
 * Copyright 2005-2010 LAMP/EPFL
 */
// $Id$

package scala.tools.eclipse

import java.net.{ MalformedURLException, URL }

import org.eclipse.jface.resource.ImageDescriptor
import org.eclipse.jdt.internal.ui.JavaPluginImages 

object ScalaImages  {
  val MISSING_ICON = ImageDescriptor.getMissingImageDescriptor

  val SCALA_FILE = create("icons/full/obj16/scu_obj.gif")
  val SCALA_CLASS_FILE = create("icons/full/obj16/sclassf_obj.gif")
  val EXCLUDED_SCALA_FILE = create("icons/full/obj16/scu_resource_obj.gif")

  val SCALA_CLASS = create("icons/full/obj16/class_obj.gif")
  val SCALA_TRAIT = create("icons/full/obj16/trait_obj.gif")
  val SCALA_OBJECT = create("icons/full/obj16/object_obj.gif")

  val PUBLIC_DEF = create("icons/full/obj16/defpub_obj.gif")
  val PRIVATE_DEF = create("icons/full/obj16/defpri_obj.gif")
  val PROTECTED_DEF = create("icons/full/obj16/defpro_obj.gif")
  
  val PUBLIC_VAL = create("icons/full/obj16/valpub_obj.gif")
  val PROTECTED_VAL = create("icons/full/obj16/valpro_obj.gif")
  val PRIVATE_VAL = create("icons/full/obj16/valpri_obj.gif")

  val SCALA_TYPE = create("icons/full/obj16/typevariable_obj.gif")
  
  val SCALA_PROJECT_WIZARD = create("icons/full/wizban/newsprj_wiz.png")
  
<<<<<<< HEAD
  val JAVA_CLASS = JavaPluginImages.get(JavaPluginImages.IMG_OBJS_CLASS)
  val JAVA_INTERFACE = JavaPluginImages.get(JavaPluginImages.IMG_OBJS_INTERFACE)
  val TEMPLATE = JavaPluginImages.get(JavaPluginImages.IMG_OBJS_TEMPLATE)
=======
  val REFRESH_REPL_TOOLBAR = create("icons/full/etool16/refresh_interpreter.gif")
>>>>>>> 501b6c89
  
  private def create(localPath : String) = {
    try {
      val pluginInstallURL : URL = ScalaPlugin.plugin.getBundle.getEntry("/")
      val url = new URL(pluginInstallURL, localPath)
      ImageDescriptor.createFromURL(url)
    } catch {
      case _ : MalformedURLException =>
        ScalaImages.MISSING_ICON
    }    
  }
}<|MERGE_RESOLUTION|>--- conflicted
+++ resolved
@@ -33,14 +33,12 @@
   
   val SCALA_PROJECT_WIZARD = create("icons/full/wizban/newsprj_wiz.png")
   
-<<<<<<< HEAD
   val JAVA_CLASS = JavaPluginImages.get(JavaPluginImages.IMG_OBJS_CLASS)
   val JAVA_INTERFACE = JavaPluginImages.get(JavaPluginImages.IMG_OBJS_INTERFACE)
   val TEMPLATE = JavaPluginImages.get(JavaPluginImages.IMG_OBJS_TEMPLATE)
-=======
+  
   val REFRESH_REPL_TOOLBAR = create("icons/full/etool16/refresh_interpreter.gif")
->>>>>>> 501b6c89
-  
+
   private def create(localPath : String) = {
     try {
       val pluginInstallURL : URL = ScalaPlugin.plugin.getBundle.getEntry("/")
