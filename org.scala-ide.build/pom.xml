<?xml version="1.0" encoding="UTF-8"?>
<project xsi:schemaLocation="http://maven.apache.org/POM/4.0.0 http://maven.apache.org/xsd/maven-4.0.0.xsd" xmlns="http://maven.apache.org/POM/4.0.0"
  xmlns:xsi="http://www.w3.org/2001/XMLSchema-instance">
  <modelVersion>4.0.0</modelVersion>
  <groupId>org.scala-ide</groupId>
  <artifactId>scala-ide-for-eclipse</artifactId>
  <version>2.0.0-SNAPSHOT</version>
  <name>The Scala IDE for Eclipse</name>
  <packaging>pom</packaging>

  <properties>
    <scala.version>2.8.0</scala.version>
    <tycho.version>0.10.0</tycho.version>
    <sbt.version>0.9.0-SNAPSHOT</sbt.version>
    <maven.compiler.source>1.5</maven.compiler.source>
    <maven.compiler.target>1.5</maven.compiler.target>
    <encoding>UTF-8</encoding>
    <maven.test.skip>true</maven.test.skip>
  </properties>

  <prerequisites>
    <maven>3.0</maven>
  </prerequisites>

  <modules>
    <module>../ch.epfl.lamp.sdt</module>
    <module>../org.eclipse.contribution.weaving</module>
    <module>../org.scala-ide.sdt.weaving.feature</module>
    <module>../org.scala-ide.sdt.aspects</module>
    <module>../org.scala-ide.sdt.compiler.ext</module>
    <module>../org.scala-ide.sdt.core</module>
    <module>../org.scala-ide.sdt.core.tests</module>
    <module>../org.scala-ide.sdt.editor.text</module>
    <module>../org.scala-ide.sdt.feature</module>
    <module>../org.scala-ide.sdt.source.feature</module>
    <module>../org.scala-ide.sdt.update-site</module>
  </modules>

  <build>
    <sourceDirectory>${basedir}/src</sourceDirectory>
    <testSourceDirectory>${basedir}/test</testSourceDirectory>
    <pluginManagement>
      <plugins>
        <plugin>
          <groupId>org.apache.maven.plugins</groupId>
          <artifactId>maven-clean-plugin</artifactId>
          <version>2.4.1</version>
        </plugin>
        <plugin>
          <groupId>org.apache.maven.plugins</groupId>
          <artifactId>maven-resources-plugin</artifactId>
          <version>2.4.3</version>
        </plugin>
        <plugin>
          <groupId>org.apache.maven.plugins</groupId>
          <artifactId>maven-dependency-plugin</artifactId>
          <version>2.1</version>
        </plugin>
      </plugins>
    </pluginManagement>
    <plugins>
      <plugin>
        <groupId>org.sonatype.tycho</groupId>
        <artifactId>tycho-maven-plugin</artifactId>
        <version>${tycho.version}</version>
        <extensions>true</extensions>
      </plugin>
      <plugin>
        <groupId>org.sonatype.tycho</groupId>
        <artifactId>target-platform-configuration</artifactId>
        <version>${tycho.version}</version>
        <configuration>
          <resolver>p2</resolver>
          <pomDependencies>consider</pomDependencies>
        </configuration>
      </plugin>
      <plugin>
        <!-- TODO remove workaround when
             https://issues.sonatype.org/browse/TYCHO-473
             is fixed -->
        <groupId>org.sonatype.tycho</groupId>
        <artifactId>maven-osgi-source-plugin</artifactId>
        <version>${tycho.version}</version>
        <executions>
          <execution>
            <id>attach-source</id>
            <phase>process-classes</phase>
            <goals>
              <goal>plugin-source</goal>
            </goals>
          </execution>
        </executions>
      </plugin>
      <!-- for setting a better qualifier -->
      <plugin>
        <groupId>org.sonatype.tycho</groupId>
        <artifactId>maven-osgi-packaging-plugin</artifactId>
        <version>${tycho.version}</version>
        <configuration>
<<<<<<< HEAD
          <archiveSite>true</archiveSite>
        </configuration>
      </plugin>

=======
          <format>yyyyMMddHHmm'${version.tag}-${git.hash}'</format> 
          <archiveSite>true</archiveSite>
        </configuration>
      </plugin>    
  
>>>>>>> 419d48f1
    </plugins>
  </build>
  <repositories>
    <repository>
      <id>galileo</id>
      <name>Eclipse Galileo p2 repository</name>
      <layout>p2</layout>
      <url>http://download.eclipse.org/releases/galileo/</url>
      <snapshots><enabled>false</enabled></snapshots>
    </repository>
    <repository>
      <id>ajdt-galileo</id>
      <name>AJDT for Eclipse Galileo p2 repository</name>
      <layout>p2</layout>
      <url>http://download.eclipse.org/tools/ajdt/35/update</url>
      <snapshots><enabled>false</enabled></snapshots>
    </repository>
    <repository>
      <id>scala-tools.release</id>
      <name>Scala Tools maven release repository</name>
      <url>http://scala-tools.org/repo-releases</url>
      <snapshots><enabled>false</enabled></snapshots>
    </repository>
    <repository>
      <id>scala-tools.snapshot</id>
      <name>Scala Tools maven snapshot repository</name>
      <url>http://scala-tools.org/repo-snapshots</url>
      <snapshots>
        <updatePolicy>daily</updatePolicy>
      </snapshots>
    </repository>
  </repositories>
  <pluginRepositories>
    <pluginRepository>
      <id>org.sonatype.tycho</id>
      <name>Tycho snapshot repository</name>
      <url>https://repository.sonatype.org/content/repositories/snapshots</url>
      <snapshots>
        <updatePolicy>daily</updatePolicy>
      </snapshots>
    </pluginRepository>
    <pluginRepository>
      <id>scala-tools.release</id>
      <name>Scala Tools maven release repository</name>
      <url>http://scala-tools.org/repo-releases</url>
      <snapshots><enabled>false</enabled></snapshots>
    </pluginRepository>
    <pluginRepository>
      <id>scala-tools.snapshot</id>
      <name>Scala Tools maven snapshot repository</name>
      <url>http://scala-tools.org/repo-snapshots</url>
    </pluginRepository>
  </pluginRepositories>
  <profiles>
    <profile>
      <id>scala-2.8.0</id>
      <activation>
        <property>
          <name>scala.version</name>
          <value>2.8.0</value>
        </property>
      </activation>
      <repositories>
        <repository>
          <id>scala-refactoring-2.8.0.final</id>
          <name>Scala Refactoring Scala 2.8.0.final p2 repository</name>
          <layout>p2</layout>
          <url>http://download.scala-ide.org/scala-refactoring-2.8.0.final</url>
          <snapshots><enabled>false</enabled></snapshots>
        </repository>
        <repository>
          <id>scalariform-2.8.0.final</id>
          <name>Scalariform Scala 2.8.0.final p2 repo</name>
          <layout>p2</layout>
          <url>http://download.scala-ide.org/scalariform-2.8.0.final</url>
        </repository>
        <repository>
          <id>scala-toolchain-2.8.0.final</id>
          <name>Scala Toolchain 2.8.0.final p2 repository</name>
          <layout>p2</layout>
          <url>http://download.scala-ide.org/scala-eclipse-toolchain-osgi-2.8.0.final</url>
        </repository>
      </repositories>
    </profile>
    <profile>
      <id>scala-2.8.1</id>
      <activation>
        <property>
          <name>scala.version</name>
          <value>2.8.1</value>
        </property>
      </activation>
      <repositories>
        <repository>
          <id>scala-refactoring-2.8.1.final</id>
          <name>Scala Refactoring Scala 2.8.1.final p2 repository</name>
          <layout>p2</layout>
          <url>http://download.scala-ide.org/scala-refactoring-2.8.1.final</url>
          <snapshots><enabled>false</enabled></snapshots>
        </repository>
        <repository>
          <id>scalariform-2.8.1.final</id>
          <name>Scalariform Scala 2.8.1.final p2 repo</name>
          <layout>p2</layout>
          <url>http://download.scala-ide.org/scalariform-2.8.1.final</url>
        </repository>
        <repository>
          <id>scala-toolchain-2.8.1.final</id>
          <name>Scala Toolchain 2.8.1.final p2 repository</name>
          <layout>p2</layout>
          <url>http://download.scala-ide.org/scala-eclipse-toolchain-osgi-2.8.1.final</url>
        </repository>
      </repositories>
    </profile>
    <profile>
      <id>scala-2.8.0-maintenance</id>
      <repositories>
        <repository>
          <id>scala-refactoring-2.8.0.final</id>
          <name>Scala Refactoring Scala 2.8.0.final p2 repository</name>
          <layout>p2</layout>
          <url>http://download.scala-ide.org/scala-refactoring-2.8.0.final</url>
          <snapshots><enabled>false</enabled></snapshots>
        </repository>
        <repository>
          <id>scalariform-2.8.0.final</id>
          <name>Scalariform Scala 2.8.0.final p2 repo</name>
          <layout>p2</layout>
          <url>http://download.scala-ide.org/scalariform-2.8.0.final</url>
        </repository>
        <repository>
          <id>scala-toolchain-2.8.0.final-maintenance</id>
          <name>Scala Toolchain 2.8.0.final-maintenance p2 repository</name>
          <layout>p2</layout>
          <url>http://download.scala-ide.org/scala-eclipse-toolchain-osgi-2.8.0.final-maintenance</url>
        </repository>
      </repositories>
    </profile>
    <profile>
      <id>scala-2.8.x</id>
      <activation>
        <property>
          <name>scala.version</name>
          <value>2.8.2-SNAPSHOT</value>
        </property>
      </activation>
      <repositories>
        <repository>
          <id>scala-refactoring-2.8.x</id>
          <name>Scala Refactoring Scala 2.8.x p2 repository</name>
          <layout>p2</layout>
          <url>http://download.scala-ide.org/scala-refactoring-2.8.x</url>
        </repository>
        <repository>
          <id>scalariform-2.8.x</id>
          <name>Scalariform Scala 2.8.x p2 repo</name>
          <layout>p2</layout>
          <url>http://download.scala-ide.org/scalariform-2.8.x</url>
        </repository>
        <repository>
          <id>scala-toolchain-2.8.x</id>
          <name>Scala Toolchain 2.8.x p2 repository</name>
          <layout>p2</layout>
          <url>http://download.scala-ide.org/scala-eclipse-toolchain-osgi-2.8.x</url>
        </repository>
      </repositories>
    </profile>
    <profile>
      <id>scala-trunk</id>
      <activation>
        <property>
          <name>scala.version</name>
          <value>2.10.0-SNAPSHOT</value>
        </property>
      </activation>
      <repositories>
        <repository>
          <id>scala-refactoring-trunk</id>
          <name>Scala Refactoring Scala trunk p2 repository</name>
          <layout>p2</layout>
          <url>http://download.scala-ide.org/scala-refactoring-trunk</url>
        </repository>
        <repository>
          <id>scalariform-trunk</id>
          <name>Scalariform Scala trunk p2 repo</name>
          <layout>p2</layout>
          <url>http://download.scala-ide.org/scalariform-trunk</url>
        </repository>
        <repository>
          <id>scala-toolchain-trunk</id>
          <name>Scala Toolchain trunk p2 repository</name>
          <layout>p2</layout>
          <url>http://download.scala-ide.org/scala-eclipse-toolchain-osgi-trunk</url>
        </repository>
      </repositories>
    </profile>
    <profile>
      <id>local-scala-2.8.0</id>
      <dependencies>
        <dependency>
          <groupId>org.scala-ide</groupId>
          <artifactId>org.scala-ide.scala.library</artifactId>
          <version>${scala.version}</version>
        </dependency>
        <dependency>
          <groupId>org.scala-ide</groupId>
          <artifactId>org.scala-ide.scala.compiler</artifactId>
          <version>${scala.version}</version>
        </dependency>
      </dependencies>
      <repositories>
        <repository>
          <id>scala-refactoring-2.8.0.final</id>
          <name>Scala Refactoring Scala 2.8.0.final p2 repository</name>
          <layout>p2</layout>
          <url>http://download.scala-ide.org/scala-refactoring-2.8.0.final</url>
          <!--url>http://scala.ifs.hsr.ch/hudson/job/Scala-Refactoring/ws/org.scala-refactoring.update-site/target/site/</url-->
          <!--url>file:////${user.home}/work/oss/scala-eclipse/scala-refactoring/org.scala-refactoring.update-site/target/site</url-->
          <snapshots><enabled>false</enabled></snapshots>
        </repository>
        <repository>
          <id>scalariform-2.8.0.final</id>
          <name>Scalariform Scala 2.8.0.final p2 repo</name>
          <layout>p2</layout>
          <url>http://download.scala-ide.org/scalariform-2.8.0.final</url>
        </repository>
      </repositories>
    </profile>
    <profile>
      <id>local-scala-2.8.1</id>
      <dependencies>
        <dependency>
          <groupId>org.scala-ide</groupId>
          <artifactId>org.scala-ide.scala.library</artifactId>
          <version>${scala.version}</version>
        </dependency>
        <dependency>
          <groupId>org.scala-ide</groupId>
          <artifactId>org.scala-ide.scala.compiler</artifactId>
          <version>${scala.version}</version>
        </dependency>
      </dependencies>
      <repositories>
        <repository>
          <id>scala-refactoring-2.8.1.final</id>
          <name>Scala Refactoring Scala 2.8.1.final p2 repository</name>
          <layout>p2</layout>
          <url>http://download.scala-ide.org/scala-refactoring-2.8.1.final</url>
          <snapshots><enabled>false</enabled></snapshots>
        </repository>
        <repository>
          <id>scalariform-2.8.1.final</id>
          <name>Scalariform Scala 2.8.1.final p2 repo</name>
          <layout>p2</layout>
          <url>http://download.scala-ide.org/scalariform-2.8.1.final</url>
        </repository>
      </repositories>
    </profile>
    <!-- local 2.9.0-SNAPSHOT -->
    <profile>
      <id>local-scala-2.9.x</id>
      <dependencies>
        <dependency>
          <groupId>org.scala-ide</groupId>
          <artifactId>org.scala-ide.scala.library</artifactId>
          <version>${scala.version}</version>
        </dependency>
        <dependency>
          <groupId>org.scala-ide</groupId>
          <artifactId>org.scala-ide.scala.compiler</artifactId>
          <version>${scala.version}</version>
        </dependency>
      </dependencies>
      <repositories>
        <repository>
          <id>scala-refactoring-2.9.x</id>
          <name>Scala Refactoring Scala 2.9.0.final p2 repository</name>
          <layout>p2</layout>
          <url>http://download.scala-ide.org/scala-refactoring-trunk</url>
          <snapshots><enabled>false</enabled></snapshots>
        </repository>
        <repository>
          <id>scalariform-2.9.x</id>
          <name>Scalariform Scala 2.9.0.final p2 repo</name>
          <layout>p2</layout>
          <url>http://download.scala-ide.org/scalariform-trunk</url>
        </repository>
      </repositories>
    </profile>

    <profile>
      <id>local-scala-trunk</id>
      <dependencies>
        <dependency>
          <groupId>org.scala-ide</groupId>
          <artifactId>org.scala-ide.scala.library</artifactId>
          <version>${scala.version}</version>
        </dependency>
        <dependency>
          <groupId>org.scala-ide</groupId>
          <artifactId>org.scala-ide.scala.compiler</artifactId>
          <version>${scala.version}</version>
        </dependency>
      </dependencies>
      <repositories>
        <repository>
          <id>scala-refactoring-trunk</id>
          <name>Scala Refactoring Scala trunk p2 repository</name>
          <layout>p2</layout>
          <url>http://download.scala-ide.org/scala-refactoring-trunk</url>
          <!-- <url>http://scala.ifs.hsr.ch/hudson/job/Scala-Refactoring-2.9.0-SNAPSHOT/ws/org.scala-refactoring.update-site/target/site/repo/</url> -->
          <snapshots><enabled>false</enabled></snapshots>
        </repository>
        <repository>
          <id>scalariform-trunk</id>
          <name>Scalariform Scala trunk p2 repo</name>
          <layout>p2</layout>
          <url>http://download.scala-ide.org/scalariform-trunk</url>
        </repository>
      </repositories>
    </profile>
  </profiles>
</project>
<|MERGE_RESOLUTION|>--- conflicted
+++ resolved
@@ -4,13 +4,13 @@
   <modelVersion>4.0.0</modelVersion>
   <groupId>org.scala-ide</groupId>
   <artifactId>scala-ide-for-eclipse</artifactId>
-  <version>2.0.0-SNAPSHOT</version>
+  <version>1.0.0-SNAPSHOT</version>
   <name>The Scala IDE for Eclipse</name>
   <packaging>pom</packaging>
 
   <properties>
     <scala.version>2.8.0</scala.version>
-    <tycho.version>0.10.0</tycho.version>
+    <tycho.version>0.11.0</tycho.version>
     <sbt.version>0.9.0-SNAPSHOT</sbt.version>
     <maven.compiler.source>1.5</maven.compiler.source>
     <maven.compiler.target>1.5</maven.compiler.target>
@@ -97,18 +97,9 @@
         <artifactId>maven-osgi-packaging-plugin</artifactId>
         <version>${tycho.version}</version>
         <configuration>
-<<<<<<< HEAD
           <archiveSite>true</archiveSite>
         </configuration>
       </plugin>
-
-=======
-          <format>yyyyMMddHHmm'${version.tag}-${git.hash}'</format> 
-          <archiveSite>true</archiveSite>
-        </configuration>
-      </plugin>    
-  
->>>>>>> 419d48f1
     </plugins>
   </build>
   <repositories>
@@ -281,7 +272,7 @@
       <activation>
         <property>
           <name>scala.version</name>
-          <value>2.10.0-SNAPSHOT</value>
+          <value>2.9.0-SNAPSHOT</value>
         </property>
       </activation>
       <repositories>
@@ -367,38 +358,6 @@
         </repository>
       </repositories>
     </profile>
-    <!-- local 2.9.0-SNAPSHOT -->
-    <profile>
-      <id>local-scala-2.9.x</id>
-      <dependencies>
-        <dependency>
-          <groupId>org.scala-ide</groupId>
-          <artifactId>org.scala-ide.scala.library</artifactId>
-          <version>${scala.version}</version>
-        </dependency>
-        <dependency>
-          <groupId>org.scala-ide</groupId>
-          <artifactId>org.scala-ide.scala.compiler</artifactId>
-          <version>${scala.version}</version>
-        </dependency>
-      </dependencies>
-      <repositories>
-        <repository>
-          <id>scala-refactoring-2.9.x</id>
-          <name>Scala Refactoring Scala 2.9.0.final p2 repository</name>
-          <layout>p2</layout>
-          <url>http://download.scala-ide.org/scala-refactoring-trunk</url>
-          <snapshots><enabled>false</enabled></snapshots>
-        </repository>
-        <repository>
-          <id>scalariform-2.9.x</id>
-          <name>Scalariform Scala 2.9.0.final p2 repo</name>
-          <layout>p2</layout>
-          <url>http://download.scala-ide.org/scalariform-trunk</url>
-        </repository>
-      </repositories>
-    </profile>
-
     <profile>
       <id>local-scala-trunk</id>
       <dependencies>
