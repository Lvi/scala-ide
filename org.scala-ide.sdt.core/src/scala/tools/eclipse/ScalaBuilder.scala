--- conflicted
+++ resolved
@@ -104,39 +104,13 @@
       }
     }
     
-<<<<<<< HEAD
     (addedOrUpdated.isEmpty && removed.isEmpty) match {
       case true => Tracer.println("no scala/java changes")
       case false => {
-        project.build(addedOrUpdated, removed, monitor)
+        project.build(addedOrUpdated, removed)(monitor)
         callJavaBuilder(newKind, ignored, monitor) // ignore returned value, else next time, this should take care in depends definition 
         JDTUtils.refreshPackageExplorer
       }
-=======
-    if (monitor != null)
-      monitor.beginTask("build all", 100)
-      
-    project.build(addedOrUpdated, removed)(monitor)
-    
-    val depends = project.externalDepends.toList.toArray
-    if (allSourceFiles.exists(FileUtils.hasBuildErrors(_)))
-      depends
-    else {
-      ensureProject
-      val javaDepends = scalaJavaBuilder.build(kind, ignored, monitor)
-      val modelManager = JavaModelManager.getJavaModelManager
-      val state = modelManager.getLastBuiltState(getProject, null).asInstanceOf[State]
-      val newState = if (state ne null) state
-        else {
-          ScalaJavaBuilderUtils.initializeBuilder(scalaJavaBuilder, 0, false)
-          StateUtils.newState(scalaJavaBuilder)
-        }
-      StateUtils.tagAsStructurallyChanged(newState)
-      StateUtils.resetStructurallyChangedTypes(newState)
-      modelManager.setLastBuiltState(getProject, newState)
-      JDTUtils.refreshPackageExplorer
-      (Set.empty ++ depends ++ javaDepends).toArray
->>>>>>> a49215d1
     }
     depends
   }
