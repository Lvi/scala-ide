--- conflicted
+++ resolved
@@ -27,13 +27,7 @@
 class ScalaProject(val underlying: IProject) {
   import ScalaPlugin.plugin
 
-<<<<<<< HEAD
   private var buildManager0 : EclipseBuildManager = null
-=======
-  private var classpathUpdate: Long = IResource.NULL_STAMP
-  private var buildManager0: EclipseBuildManager = null
-  private var hasBeenBuilt = false
->>>>>>> a49215d1
   private val resetPendingLock = new Object
   private var resetPending = false
 
@@ -96,16 +90,7 @@
     case Left(ex) => throw new IllegalStateException("failed to access value", ex) //to have the stack trace of the caller and the of the compiler creation (async)
   }
 
-<<<<<<< HEAD
   override def toString = underlying.getName
-=======
-  def clearBuildErrors(implicit monitor: IProgressMonitor) =
-    underlying.getWorkspace.run(new IWorkspaceRunnable {
-      def run(monitor: IProgressMonitor) = {
-        underlying.deleteMarkers(plugin.problemMarkerId, true, IResource.DEPTH_ZERO)
-      }
-    }, monitor)
->>>>>>> a49215d1
 
   def externalDepends = underlying.getReferencedProjects
 
@@ -131,7 +116,6 @@
     toIFolder(p)
   }
 
-<<<<<<< HEAD
   private def findSelectedIFile(cpe : IClasspathEntry) : Seq[IFile] = {
     def toCharArray(v : IPath) = v.toPortableString.toCharArray
 
@@ -149,31 +133,6 @@
                 selected += resource.asInstanceOf[IFile]
               }
               false
-=======
-  def classpath: Seq[IPath] = {
-    val path = new LinkedHashSet[IPath]
-    
-    def ouputInClasspath(outputLocation0: IPath, jProject: IJavaProject) {
-      val outputLocation = if (outputLocation0 != null) outputLocation0 else javaProject.getOutputLocation
-              
-      if (outputLocation != null) {
-        val absPath = plugin.workspaceRoot.findMember(outputLocation)
-        if (absPath != null) path += absPath.getLocation
-      }
-    	
-    }
-    
-    def classpath(javaProject: IJavaProject, exportedOnly: Boolean): Unit = {
-      val cpes = javaProject.getResolvedClasspath(true)
-
-      for (cpe <- cpes if (!exportedOnly || cpe.isExported)) cpe.getEntryKind match {
-        case IClasspathEntry.CPE_PROJECT =>
-          val depProject = plugin.workspaceRoot.getProject(cpe.getPath.lastSegment)
-          if (JavaProject.hasJavaNature(depProject)) {
-            val depJava = JavaCore.create(depProject)
-            for (cpe <- depJava.getResolvedClasspath(true) if cpe.getEntryKind == IClasspathEntry.CPE_SOURCE) {
-            	ouputInClasspath(cpe.getOutputLocation, depJava)
->>>>>>> a49215d1
             }
             case IResource.FOLDER => {
               //TODO case of source folder is project root
@@ -193,16 +152,9 @@
             }
             case _ => true
           }
-<<<<<<< HEAD
         }
         , IResource.NONE
       )
-=======
-        case IClasspathEntry.CPE_SOURCE =>
-          ouputInClasspath(cpe.getOutputLocation, javaProject)
-        case _ =>
-      }
->>>>>>> a49215d1
     }
 
     selected.toSeq
@@ -261,111 +213,12 @@
     path.toList
   }
 
-<<<<<<< HEAD
-//  def sourceOutputFolders(env : NameEnvironment) : Seq[(IContainer, IContainer)] = {
-//    val sourceLocations = NameEnvironmentUtils.sourceLocations(env)
-//    sourceLocations.map(cl => (ClasspathLocationUtils.sourceFolder(cl), ClasspathLocationUtils.binaryFolder(cl)))
-//  }
-
-//  def isExcludedFromProject(env : NameEnvironment, childPath : IPath) : Boolean = {
-//    // answer whether the folder should be ignored when walking the project as a source folder
-//    if (childPath.segmentCount() > 2) return false // is a subfolder of a package
-//
-//    val sourceLocations = NameEnvironmentUtils.sourceLocations(env)
-//    for (sl <- sourceLocations) {
-//      val binaryFolder = ClasspathLocationUtils.binaryFolder(sl)
-//      if (childPath == binaryFolder.getFullPath) return true
-//      val sourceFolder = ClasspathLocationUtils.sourceFolder(sl)
-//      if (childPath == sourceFolder.getFullPath) return true
-//    }
-//
-//    // skip default output folder which may not be used by any source folder
-//    return childPath == javaProject.getOutputLocation
-//  }
+
 
   def allSourceFiles() : Set[IFile] = sourcesFoldersInfo.flatMap{ findSelectedIFile }.toSet
-//  def allSourceFiles() : Set[IFile] = allSourceFiles(new NameEnvironment(javaProject))
-
-//  def allSourceFiles(env : NameEnvironment) : Set[IFile] = {
-//    val sourceFiles = new HashSet[IFile]
-//    val sourceLocations = NameEnvironmentUtils.sourceLocations(env)
-//
-//    for (sourceLocation <- sourceLocations) {
-//      val sourceFolder = ClasspathLocationUtils.sourceFolder(sourceLocation)
-//      val exclusionPatterns = ClasspathLocationUtils.exclusionPatterns(sourceLocation)
-//      val inclusionPatterns = ClasspathLocationUtils.inclusionPatterns(sourceLocation)
-//      val isAlsoProject = sourceFolder == javaProject
-//      val segmentCount = sourceFolder.getFullPath.segmentCount
-//      val outputFolder = ClasspathLocationUtils.binaryFolder(sourceLocation)
-//      val isOutputFolder = sourceFolder == outputFolder
-//      sourceFolder.accept(
-//        new IResourceProxyVisitor {
-//          def visit(proxy : IResourceProxy) : Boolean = {
-//            proxy.getType match {
-//              case IResource.FILE =>
-//                val resource = proxy.requestResource
-//                if (plugin.isBuildable(resource.asInstanceOf[IFile])) {
-//                  if (exclusionPatterns != null || inclusionPatterns != null)
-//                    if (Util.isExcluded(resource.getFullPath, inclusionPatterns, exclusionPatterns, false))
-//                      return false
-//                  sourceFiles += resource.asInstanceOf[IFile]
-//                }
-//                return false
-//
-//              case IResource.FOLDER =>
-//                var folderPath : IPath = null
-//                if (isAlsoProject) {
-//                  folderPath = proxy.requestFullPath
-//                  if (isExcludedFromProject(env, folderPath))
-//                    return false
-//                }
-//                if (exclusionPatterns != null) {
-//                  if (folderPath == null)
-//                    folderPath = proxy.requestFullPath
-//                  if (Util.isExcluded(folderPath, inclusionPatterns, exclusionPatterns, true)) {
-//                    // must walk children if inclusionPatterns != null, can skip them if == null
-//                    // but folder is excluded so do not create it in the output folder
-//                    return inclusionPatterns != null
-//                  }
-//                }
-//
-//              case _ =>
-//            }
-//            return true
-//          }
-//        },
-//        IResource.NONE
-//      )
-//    }
-//    sourceFiles.toSet
-//  }
-
-//  private def createOutputFolders() = {
-//    for(outputFolder <- outputFolders) outputFolder match {
-//      case fldr : IFolder =>
-//        def createParentFolder(parent : IContainer) {
-//          if(!parent.exists()) {
-//            createParentFolder(parent.getParent)
-//            parent.asInstanceOf[IFolder].create(true, true, null)
-//            parent.setDerived(true)
-//          }
-//        }
-//
-//        fldr.refreshLocal(IResource.DEPTH_ZERO, null)
-//        if(!fldr.exists()) {
-//          createParentFolder(fldr.getParent)
-//          fldr.create(IResource.FORCE | IResource.DERIVED, true, null)
-//        }
-//      case _ =>
-//    }
-//  }
-
-  private def cleanOutputFolders(monitor : IProgressMonitor) = {
+
+  private def cleanOutputFolders(implicit monitor : IProgressMonitor) = {
     def delete(container : IContainer, deleteDirs : Boolean)(f : String => Boolean) : Unit = {
-=======
-  def cleanOutputFolders(implicit monitor: IProgressMonitor) = {
-    def delete(container: IContainer, deleteDirs: Boolean)(f: String => Boolean): Unit =
->>>>>>> a49215d1
       if (container.exists()) {
         container.members.foreach {
           case cntnr: IContainer =>
@@ -400,27 +253,7 @@
     }
   }
 
-<<<<<<< HEAD
   def refreshOutput: Unit = {
-=======
-  /** Check if the .classpath file has been changed since the last check.
-   *  If the saved timestamp does not match the file timestamp, reset the
-   *  two compilers.
-   */
-  def checkClasspathTimeStamp(): Unit = plugin.check {
-    val cp = underlying.getFile(".classpath")
-    if (cp.exists)
-      classpathUpdate match {
-        case IResource.NULL_STAMP => classpathUpdate = cp.getModificationStamp()
-        case stamp if stamp == cp.getModificationStamp() =>
-        case _ =>
-          classpathUpdate = cp.getModificationStamp()
-          resetCompilers
-      }
-  }
-
-  private def refreshOutput: Unit = {
->>>>>>> a49215d1
     val res = plugin.workspaceRoot.findMember(javaProject.getOutputLocation)
     if (res ne null)
       res.refreshLocal(IResource.DEPTH_INFINITE, null)
@@ -428,10 +261,6 @@
 
 
   def initialize(settings : Settings, filter: Settings#Setting => Boolean) = {
-//    val env = new NameEnvironment(javaProject)
-//
-//    for((src, dst) <- sourceOutputFolders(env))
-//      settings.outputDirs.add(EclipseResource(src), EclipseResource(dst))
     val sfs = sourcesFoldersInfo
     sfs.foreach { cpe =>
       settings.outputDirs.add(EclipseResource(toIFolder(cpe)), EclipseResource(toOutput(cpe)))
@@ -439,34 +268,16 @@
 
     // TODO Per-file encodings, but as eclipse user it's easier to handler Charset at project level
     settings.encoding.value = underlying.getDefaultCharset
-//    if (!sfs.isEmpty) {
-//      val path = sfs.iterator.next
-//      plugin.workspaceRoot.findContainersForLocation(path) match {
-//        case Array(container) => settings.encoding.value = container.getDefaultCharset
-//        case _ =>
-//      }
-//    }
-
     settings.classpath.value = classpath.map{ _.toOSString }.mkString(pathSeparator)
 
     settings.classpath.value = classpath.map(_.toOSString).mkString(pathSeparator)
-<<<<<<< HEAD
     // source path should be emtpy. the build manager decides what files get recompiled when.
     // if scalac finds a source file newer than its corresponding classfile, it will 'compileLate'
     // that file, using an AbstractFile/PlainFile instead of the EclipseResource instance. This later
     // causes problems if errors are reported against that file. Anyway, it's wrong to have a sourcepath
     // when using the build manager.
-    settings.sourcepath.value = ""
-    //settings.sourcepath.value = sfs.map{ x => toIFolder(x).getLocation.toOSString }.mkString(pathSeparator)
-
-
-    val workspaceStore = ScalaPlugin.plugin.getPreferenceStore
-    val projectStore = new PropertyStore(underlying, workspaceStore, plugin.pluginId)
-    val useProjectSettings = projectStore.getBoolean(SettingConverterUtil.USE_PROJECT_SETTINGS_PREFERENCE)
-=======
-    settings.sourcepath.value = sfs.map(_.toOSString).mkString(pathSeparator)
->>>>>>> a49215d1
-
+    settings.sourcepath.value = sfs.map{ x => toIFolder(x).getLocation.toOSString }.mkString(pathSeparator)
+  
     val store = storage
     for (
       box <- IDESettings.shownSettings(settings);
@@ -505,53 +316,39 @@
     if (useProjectSettings) projectStore else workspaceStore
   }
 
-  def withPresentationCompiler[T](op: ScalaPresentationCompiler => T): T = {
-    getOrFailed(presentationCompiler.apply(op))
-  }
-  
-  /**
-   * Performs `op` on the presentation compiler, if the compiler has been initialized. 
-   * Otherwise, do nothing (no exception thrown).
-   */
-  def doWithPresentationCompiler(op: ScalaPresentationCompiler => Unit): Unit = {
-    presentationCompiler {
-      case Some(c) => op(c)
-      case None =>
-    }
-  }
-  
+
   def defaultOrElse[T]: T = {  
-    if (underlying.isOpen)
-      failedCompilerInitialization("Compiler failed to initialize properly.");
+//    if (underlying.isOpen)
+//      failedCompilerInitialization("Compiler failed to initialize properly.")
 
     // FIXME: this now shows 2 dialog boxes, the one above and the one caused by the throw below
     // will investigate further -DM
-    throw InvalidCompilerSettings() // DM: see if this error is easier to catch
+    throw new IllegalStateException("InvalidCompilerSettings") // DM: see if this error is easier to catch
 //    DM: commented out the null below.
 //    null.asInstanceOf[T] // we're already in deep trouble here, so one more NPE won't kill us    
   }
 
-<<<<<<< HEAD
-  def withPresentationCompilerIfExists(op : ScalaPresentationCompiler => Unit) : Unit = {
-    presentationCompiler.doIfExist(op)
-  }
-
-  def withSourceFile[T](scu : ScalaCompilationUnit)(op : (SourceFile, ScalaPresentationCompiler) => T) : T =
-=======
   /** 
    * If the presentation compiler has failed to initialize and no `orElse` is specified, 
    * the default handler throws an `InvalidCompilerSettings` exception
    * If T = Unit, then doWithPresentationCompiler can be used, which does not throw.
    */
   def withPresentationCompiler[T](op: ScalaPresentationCompiler => T)(orElse: => T = defaultOrElse): T = {
-    presentationCompiler {
-      case Some(c) => op(c)
-      case None => orElse
-    }
+//    getOrFailed(presentationCompiler.apply(op))
+    presentationCompiler.apply(op) match {
+      case Right(t) => t
+      case Left(ex) => {
+        Tracer.println("failed to access value : " + ex) //to have the stack trace of the caller and the of the compiler creation (async)
+        orElse
+      }
+    }
+  }
+
+  def withPresentationCompilerIfExists(op : ScalaPresentationCompiler => Unit) : Unit = {
+    presentationCompiler.doIfExist(op)
   }
 
   def withSourceFile[T](scu: ScalaCompilationUnit)(op: (SourceFile, ScalaPresentationCompiler) => T)(orElse: => T = defaultOrElse): T = {
->>>>>>> a49215d1
     withPresentationCompiler { compiler =>
       compiler.withSourceFile(scu)(op)
     } {orElse}
@@ -564,7 +361,6 @@
 
   def buildManager = {
     if (buildManager0 == null) {
-      Tracer.println("creating a new EclipseBuildManager")
       val settings = new Settings
       initialize(settings, _ => true)
       // source path should be emtpy. The build manager decides what files get recompiled when.
@@ -577,6 +373,7 @@
       // Which build manager?
       // We assume that build manager setting has only single box
       val choice = buildManagerInitialize
+      Tracer.println("creating a new EclipseBuildManager : " + choice)
       choice match {
       	case "refined" =>
       	  println("BM: Refined Build Manager")
@@ -594,18 +391,19 @@
     buildManager0
   }
 
-<<<<<<< HEAD
-  def build(addedOrUpdated : Set[IFile], removed : Set[IFile], monitor : IProgressMonitor) {
-    buildManager.build(addedOrUpdated, removed, monitor)
+  def build(addedOrUpdated : Set[IFile], removed : Set[IFile])(implicit monitor : IProgressMonitor) {
+    buildManager.build(addedOrUpdated, removed)
     if (IDESettings.markUnusedImports.value) {
       for ( file <- addedOrUpdated) {
         UnusedImportsAnalyzer.markUnusedImports(file)
       }
     }
     refreshOutput
-  }
-
-  def clean(monitor : IProgressMonitor) = {
+
+    // Already performs saving the dependencies
+  }
+
+  def clean(implicit monitor : IProgressMonitor) = {
     Tracer.println("clean scala project " + underlying.getName)
     cleanOutputFolders(monitor)
     resetCompilers(monitor)
@@ -618,48 +416,15 @@
   private def resetBuildCompiler(monitor : IProgressMonitor) {
     Tracer.println("resetting compilers for " + underlying.getName)
     try {
-      underlying.deleteMarkers(plugin.problemMarkerId, true, IResource.DEPTH_INFINITE)
+      //underlying.deleteMarkers(plugin.problemMarkerId, true, IResource.DEPTH_INFINITE)
+      if (buildManager0 != null) buildManager0.clean(monitor)
     } finally {
       buildManager0 = null
     }
   }
 
-  def resetCompilers(monitor : IProgressMonitor) = {
+  def resetCompilers(implicit monitor : IProgressMonitor) = {
     resetPresentationCompiler()
     resetBuildCompiler(monitor)
-=======
-  /* If true, then it means that all source files have to be reloaded */
-  def prepareBuild(): Boolean = if (!hasBeenBuilt) buildManager.invalidateAfterLoad else false
-
-  def build(addedOrUpdated: Set[IFile], removed: Set[IFile])(implicit monitor: IProgressMonitor) {
-    if (addedOrUpdated.isEmpty && removed.isEmpty)
-      return
-
-    hasBeenBuilt = true
-
-    clearBuildErrors
-    buildManager.build(addedOrUpdated, removed)
-    refreshOutput
-
-    // Already performs saving the dependencies
-  }
-
-  def clean(implicit monitor: IProgressMonitor) = {
-    underlying.deleteMarkers(plugin.problemMarkerId, true, IResource.DEPTH_INFINITE)
-    resetCompilers
-    cleanOutputFolders
-  }
-
-  def resetBuildCompiler(implicit monitor: IProgressMonitor) {
-  	if (buildManager0 != null)
-  		buildManager0.clean(monitor)
-    buildManager0 = null
-    hasBeenBuilt = false
-  }
-
-  def resetCompilers(implicit monitor: IProgressMonitor = null) = {
-    resetBuildCompiler
-    resetPresentationCompiler
->>>>>>> a49215d1
   }
 }