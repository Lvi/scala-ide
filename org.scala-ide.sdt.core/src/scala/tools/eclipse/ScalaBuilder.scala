--- conflicted
+++ resolved
@@ -55,7 +55,6 @@
 
     val project = plugin.getScalaProject(getProject)
     
-<<<<<<< HEAD
     val depends = project.externalDepends
     val cleanBuildForced = IDESettings.alwaysCleanBuild.value || dependsChangedWithNoError(depends)
     val newKind = cleanBuildForced match {
@@ -66,12 +65,7 @@
       }
       case false => kind
     }
-=======
-    val allSourceFiles = project.allSourceFiles()
-    val dependeeProjectChanged = false
-//      project.externalDepends.exists(
-//        x => { val delta = getDelta(x); delta == null || delta.getKind != IResourceDelta.NO_CHANGE})
->>>>>>> 3b4b66b4
+
     
     val allSourceFiles = project.allSourceFiles()
     val (addedOrUpdated, removed) = newKind match {
