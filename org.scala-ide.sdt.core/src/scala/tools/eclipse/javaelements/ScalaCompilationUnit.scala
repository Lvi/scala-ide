/*
 * Copyright 2005-2010 LAMP/EPFL
 */
// $Id$

package scala.tools.eclipse
package javaelements

import scala.tools.eclipse.util.{Tracer, Defensive}
import java.util.concurrent.atomic.AtomicBoolean
import java.util.{ Map => JMap }

import scala.concurrent.SyncVar

import org.eclipse.core.internal.filebuffers.SynchronizableDocument
import org.eclipse.core.resources.{ IFile, IResource }
import org.eclipse.core.runtime.IProgressMonitor
import org.eclipse.jdt.core.{
  BufferChangedEvent, CompletionRequestor, IBuffer, IBufferChangedListener, IJavaElement, IJavaModelStatusConstants,
  IProblemRequestor, ITypeRoot, JavaCore, JavaModelException, WorkingCopyOwner }
import org.eclipse.jdt.internal.compiler.env
import org.eclipse.jdt.internal.core.{
  BufferManager, CompilationUnitElementInfo, DefaultWorkingCopyOwner, JavaModelStatus, JavaProject, Openable,
  OpenableElementInfo, SearchableEnvironment }
import org.eclipse.jdt.internal.core.search.matching.{ MatchLocator, PossibleMatch }
import org.eclipse.jdt.internal.ui.javaeditor.DocumentAdapter
import org.eclipse.jface.text.{IRegion, ITextSelection}
import org.eclipse.ui.texteditor.ITextEditor 

import scala.tools.nsc.io.AbstractFile
import scala.tools.nsc.util.{ BatchSourceFile, SourceFile }

import scala.tools.eclipse.contribution.weaving.jdt.{ IScalaCompilationUnit, IScalaWordFinder }

import scala.tools.eclipse.{ ScalaImages, ScalaPlugin, ScalaPresentationCompiler, ScalaSourceIndexer, ScalaWordFinder }
import scala.tools.eclipse.util.ReflectionUtils

trait ScalaCompilationUnit extends Openable with env.ICompilationUnit with ScalaElement with IScalaCompilationUnit with IBufferChangedListener {
  val project = ScalaPlugin.plugin.getScalaProject(getJavaProject.getProject)
<<<<<<< HEAD
  
  private var _changed = new AtomicBoolean(true)
  
  def file : AbstractFile
=======

  val file : AbstractFile

  def doWithSourceFile(op : (SourceFile, ScalaPresentationCompiler) => Unit) {
    project.withSourceFile(this)(op)(())
  }
>>>>>>> a49215d1
  
  def withSourceFile[T](op : (SourceFile, ScalaPresentationCompiler) => T)(orElse: => T = project.defaultOrElse) : T = {
    project.withSourceFile(this)(op)(orElse)
  }
  
  def withSourceFileButNotInMainThread[T](default : => T)(op : (SourceFile, ScalaPresentationCompiler) => T) : T = {
    (Thread.currentThread.getName == "main") match {
      case true => {
        Tracer.printlnWithStack("cancel/default call to withSourceFile in main Thread")
        default
      }
      case false => project.withSourceFile(this)(op)
    }
  }

  override def bufferChanged(e : BufferChangedEvent) {
    if (e.getBuffer.isClosed)
      discard
<<<<<<< HEAD
    else {
      _changed.set(true)
    }
=======
    else
      project.doWithPresentationCompiler(_.askReload(this, getContents))
>>>>>>> a49215d1

    super.bufferChanged(e)
  }
  
  def discard {
    if (getJavaProject.getProject.isOpen)
<<<<<<< HEAD
      project.withPresentationCompilerIfExists(_.discardSourceFile(this))
=======
      project.doWithPresentationCompiler(_.discardSourceFile(this))
>>>>>>> a49215d1
  }
  
  override def close {
    discard
    super.close
  }
  
  def createSourceFile : BatchSourceFile = {
    new BatchSourceFile(file, getContents)
  }

  def getProblemRequestor : IProblemRequestor = null

<<<<<<< HEAD
  override def buildStructure(info : OpenableElementInfo, pm : IProgressMonitor, newElements : JMap[_, _], underlyingResource : IResource) : Boolean = {
    Tracer.println("buildStructure : " + underlyingResource)
    //Can freeze UI if in main Thread
    withSourceFile { (sourceFile, compiler) =>
      import scala.tools.eclipse.util.IDESettings
      
      val contents = this.getContents
      if (IDESettings.compileOnTyping.value && _changed.getAndSet(false)) {
        compiler.askReload(this, contents)
      }
      val sourceLength = contents.length // sourceFile.length
      Defensive.tryOrLog[Boolean](false) {
	    compiler.ask { () =>
	      compiler.withUntypedTree(sourceFile) { tree =>
  	        new compiler.StructureBuilderTraverser(this, info, newElements.asInstanceOf[JMap[AnyRef, AnyRef]], sourceLength).traverse(tree)
	      }
	    }
        info match {
          case cuei : CompilationUnitElementInfo =>
            cuei.setSourceLength(sourceLength)
          case _ =>
        }
        
        info.setIsStructureKnown(true)
        info.isStructureKnown
      }
    }
  }

  def addToIndexer(indexer : ScalaSourceIndexer) {
    withSourceFileButNotInMainThread() { (source, compiler) =>
      compiler.ask { () =>
        compiler.withUntypedTree(source) { tree =>
          new compiler.IndexBuilderTraverser(indexer).traverse(tree)
        }
=======
  override def buildStructure(info : OpenableElementInfo, pm : IProgressMonitor, newElements : JMap[_, _], underlyingResource : IResource) : Boolean =
    withSourceFile({ (sourceFile, compiler) =>
      val unsafeElements = newElements.asInstanceOf[JMap[AnyRef, AnyRef]]
      val sourceLength = sourceFile.length
      compiler.withUntypedTree(sourceFile) { tree =>
        compiler.ask { () =>
            new compiler.StructureBuilderTraverser(this, info, unsafeElements, sourceLength).traverse(tree)
        }
      }
      info match {
        case cuei : CompilationUnitElementInfo => 
          cuei.setSourceLength(sourceLength)
          unsafeElements.put(this, info)
        case _ =>
      }
  
      info.setIsStructureKnown(true)
      info.isStructureKnown
  }) (false)

  def scheduleReconcile : Unit = ()
  
  override def createElementInfo = new CompilationUnitElementInfo
  
  def addToIndexer(indexer : ScalaSourceIndexer) {
    doWithSourceFile { (source, compiler) =>
      compiler.withParseTree(source) { tree =>
        new compiler.IndexBuilderTraverser(indexer).traverse(tree)
>>>>>>> a49215d1
      }
    }
  }
  
  def newSearchableEnvironment(workingCopyOwner : WorkingCopyOwner) : SearchableEnvironment = {
    val javaProject = getJavaProject.asInstanceOf[JavaProject]
    javaProject.newSearchableNameEnvironment(workingCopyOwner)
  }

  def newSearchableEnvironment() : SearchableEnvironment =
    newSearchableEnvironment(DefaultWorkingCopyOwner.PRIMARY)
  
  override def getSourceElementAt(pos : Int) : IJavaElement = {
    super.getSourceElementAt(pos) match {
      case smie : ScalaModuleInstanceElement => smie.getParent
      case elem => elem 
    }
  }
    
  override def codeSelect(cu : env.ICompilationUnit, offset : Int, length : Int, workingCopyOwner : WorkingCopyOwner) : Array[IJavaElement] = {
    Array.empty
  }

  def codeComplete
    (cu : env.ICompilationUnit, unitToSkip : env.ICompilationUnit,
     position : Int,  requestor : CompletionRequestor, owner : WorkingCopyOwner, typeRoot : ITypeRoot) {
     codeComplete(cu, unitToSkip, position, requestor, owner, typeRoot, null) 
  }
    
  override def codeComplete
    (cu : env.ICompilationUnit, unitToSkip : env.ICompilationUnit,
     position : Int,  requestor : CompletionRequestor, owner : WorkingCopyOwner, typeRoot : ITypeRoot,
     monitor : IProgressMonitor) {
  }
  
<<<<<<< HEAD
  override def reportMatches(matchLocator : MatchLocator, possibleMatch : PossibleMatch) = Defensive.tryOrLog {
    withSourceFileButNotInMainThread[Unit]() { (sourceFile, compiler) =>
      compiler.ask { () =>
	    compiler.withUntypedTree(sourceFile) { tree =>
          compiler.MatchLocator(this, matchLocator, possibleMatch).traverse(tree)
	    }
	  }
    }
  }
  
  override def createOverrideIndicators(annotationMap : JMap[_, _]) = Defensive.askRunOutOfMain("createOverrideIndicators") {
    withSourceFileButNotInMainThread[Unit]() { (sourceFile, compiler) =>
      compiler.ask { () =>
        compiler.withUntypedTree(sourceFile) { tree =>
          new compiler.OverrideIndicatorBuilderTraverser(this, annotationMap.asInstanceOf[JMap[AnyRef, AnyRef]]).traverse(tree)
        }
	    }
	  }
=======
  override def reportMatches(matchLocator : MatchLocator, possibleMatch : PossibleMatch) {
    doWithSourceFile { (sourceFile, compiler) =>
      compiler.withUntypedTree(sourceFile) { tree =>
        compiler.ask { () =>
            compiler.MatchLocator(this, matchLocator, possibleMatch).traverse(tree)
        }
      }
    }
  }
  
  override def createOverrideIndicators(annotationMap : JMap[_, _]) {
    doWithSourceFile { (sourceFile, compiler) =>
      compiler.withUntypedTree(sourceFile) { tree =>
        compiler.ask { () =>
          new compiler.OverrideIndicatorBuilderTraverser(this, annotationMap.asInstanceOf[JMap[AnyRef, AnyRef]]).traverse(tree)
        }
      }
    }
>>>>>>> a49215d1
  }
  
  override def getImageDescriptor = {
    Option(getCorrespondingResource) map { file =>
      import ScalaImages.{ SCALA_FILE, EXCLUDED_SCALA_FILE }
      val javaProject = JavaCore.create(project.underlying)
      if (javaProject.isOnClasspath(file)) SCALA_FILE else EXCLUDED_SCALA_FILE
    } orNull
  }
  
  override def getScalaWordFinder() : IScalaWordFinder = ScalaWordFinder
  
  def followReference(editor : ITextEditor, selection : ITextSelection) = {
    val region = new IRegion {
      def getOffset = selection.getOffset
      def getLength = selection.getLength
    }
    new ScalaHyperlinkDetector().detectHyperlinks(editor, region, false) match {
      case Array(hyp) => hyp.open
      case _ =>  
    }
  }
}

object OpenableUtils extends ReflectionUtils {
  private val oClazz = classOf[Openable]
  private val openBufferMethod = getDeclaredMethod(oClazz, "openBuffer", classOf[IProgressMonitor], classOf[AnyRef])
  private val getBufferManagerMethod = getDeclaredMethod(oClazz, "getBufferManager")

  def openBuffer(o : Openable, pm : IProgressMonitor, info : AnyRef) : IBuffer = openBufferMethod.invoke(o, pm, info).asInstanceOf[IBuffer]
  def getBufferManager(o : Openable) : BufferManager = getBufferManagerMethod.invoke(o).asInstanceOf[BufferManager]
}
<|MERGE_RESOLUTION|>--- conflicted
+++ resolved
@@ -37,19 +37,14 @@
 
 trait ScalaCompilationUnit extends Openable with env.ICompilationUnit with ScalaElement with IScalaCompilationUnit with IBufferChangedListener {
   val project = ScalaPlugin.plugin.getScalaProject(getJavaProject.getProject)
-<<<<<<< HEAD
   
   private var _changed = new AtomicBoolean(true)
-  
-  def file : AbstractFile
-=======
 
   val file : AbstractFile
-
+  
   def doWithSourceFile(op : (SourceFile, ScalaPresentationCompiler) => Unit) {
     project.withSourceFile(this)(op)(())
   }
->>>>>>> a49215d1
   
   def withSourceFile[T](op : (SourceFile, ScalaPresentationCompiler) => T)(orElse: => T = project.defaultOrElse) : T = {
     project.withSourceFile(this)(op)(orElse)
@@ -61,32 +56,23 @@
         Tracer.printlnWithStack("cancel/default call to withSourceFile in main Thread")
         default
       }
-      case false => project.withSourceFile(this)(op)
+      case false => project.withSourceFile(this)(op)(default)
     }
   }
 
   override def bufferChanged(e : BufferChangedEvent) {
     if (e.getBuffer.isClosed)
       discard
-<<<<<<< HEAD
     else {
       _changed.set(true)
     }
-=======
-    else
-      project.doWithPresentationCompiler(_.askReload(this, getContents))
->>>>>>> a49215d1
 
     super.bufferChanged(e)
   }
   
   def discard {
     if (getJavaProject.getProject.isOpen)
-<<<<<<< HEAD
       project.withPresentationCompilerIfExists(_.discardSourceFile(this))
-=======
-      project.doWithPresentationCompiler(_.discardSourceFile(this))
->>>>>>> a49215d1
   }
   
   override def close {
@@ -100,47 +86,20 @@
 
   def getProblemRequestor : IProblemRequestor = null
 
-<<<<<<< HEAD
   override def buildStructure(info : OpenableElementInfo, pm : IProgressMonitor, newElements : JMap[_, _], underlyingResource : IResource) : Boolean = {
     Tracer.println("buildStructure : " + underlyingResource)
     //Can freeze UI if in main Thread
-    withSourceFile { (sourceFile, compiler) =>
+    withSourceFile({ (sourceFile, compiler) =>
       import scala.tools.eclipse.util.IDESettings
       
       val contents = this.getContents
       if (IDESettings.compileOnTyping.value && _changed.getAndSet(false)) {
         compiler.askReload(this, contents)
       }
-      val sourceLength = contents.length // sourceFile.length
-      Defensive.tryOrLog[Boolean](false) {
-	    compiler.ask { () =>
-	      compiler.withUntypedTree(sourceFile) { tree =>
-  	        new compiler.StructureBuilderTraverser(this, info, newElements.asInstanceOf[JMap[AnyRef, AnyRef]], sourceLength).traverse(tree)
-	      }
-	    }
-        info match {
-          case cuei : CompilationUnitElementInfo =>
-            cuei.setSourceLength(sourceLength)
-          case _ =>
-        }
-        
-        info.setIsStructureKnown(true)
-        info.isStructureKnown
-      }
-    }
-  }
-
-  def addToIndexer(indexer : ScalaSourceIndexer) {
-    withSourceFileButNotInMainThread() { (source, compiler) =>
-      compiler.ask { () =>
-        compiler.withUntypedTree(source) { tree =>
-          new compiler.IndexBuilderTraverser(indexer).traverse(tree)
-        }
-=======
-  override def buildStructure(info : OpenableElementInfo, pm : IProgressMonitor, newElements : JMap[_, _], underlyingResource : IResource) : Boolean =
-    withSourceFile({ (sourceFile, compiler) =>
+
       val unsafeElements = newElements.asInstanceOf[JMap[AnyRef, AnyRef]]
       val sourceLength = sourceFile.length
+      //Defensive.tryOrLog[Boolean](false) {
       compiler.withUntypedTree(sourceFile) { tree =>
         compiler.ask { () =>
             new compiler.StructureBuilderTraverser(this, info, unsafeElements, sourceLength).traverse(tree)
@@ -155,17 +114,14 @@
   
       info.setIsStructureKnown(true)
       info.isStructureKnown
-  }) (false)
-
-  def scheduleReconcile : Unit = ()
-  
+    }) (false)
+  }
   override def createElementInfo = new CompilationUnitElementInfo
   
   def addToIndexer(indexer : ScalaSourceIndexer) {
     doWithSourceFile { (source, compiler) =>
       compiler.withParseTree(source) { tree =>
         new compiler.IndexBuilderTraverser(indexer).traverse(tree)
->>>>>>> a49215d1
       }
     }
   }
@@ -201,26 +157,6 @@
      monitor : IProgressMonitor) {
   }
   
-<<<<<<< HEAD
-  override def reportMatches(matchLocator : MatchLocator, possibleMatch : PossibleMatch) = Defensive.tryOrLog {
-    withSourceFileButNotInMainThread[Unit]() { (sourceFile, compiler) =>
-      compiler.ask { () =>
-	    compiler.withUntypedTree(sourceFile) { tree =>
-          compiler.MatchLocator(this, matchLocator, possibleMatch).traverse(tree)
-	    }
-	  }
-    }
-  }
-  
-  override def createOverrideIndicators(annotationMap : JMap[_, _]) = Defensive.askRunOutOfMain("createOverrideIndicators") {
-    withSourceFileButNotInMainThread[Unit]() { (sourceFile, compiler) =>
-      compiler.ask { () =>
-        compiler.withUntypedTree(sourceFile) { tree =>
-          new compiler.OverrideIndicatorBuilderTraverser(this, annotationMap.asInstanceOf[JMap[AnyRef, AnyRef]]).traverse(tree)
-        }
-	    }
-	  }
-=======
   override def reportMatches(matchLocator : MatchLocator, possibleMatch : PossibleMatch) {
     doWithSourceFile { (sourceFile, compiler) =>
       compiler.withUntypedTree(sourceFile) { tree =>
@@ -239,7 +175,6 @@
         }
       }
     }
->>>>>>> a49215d1
   }
   
   override def getImageDescriptor = {
