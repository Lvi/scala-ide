--- conflicted
+++ resolved
@@ -3,312 +3,6 @@
  */
 // $Id$
 
-package scala.tools.eclipse.javaelements
-
-import scala.tools.eclipse.Tracer
-
-<<<<<<< HEAD
-import org.eclipse.core.resources.IFile
-import org.eclipse.jdt.internal.compiler.classfmt.ClassFileConstants
-
-import scala.tools.nsc.symtab.Flags
-
-import scala.tools.eclipse.{ ScalaPresentationCompiler, ScalaSourceIndexer }
-
-trait ScalaIndexBuilder { self : ScalaPresentationCompiler =>
-  
-  class IndexBuilderTraverser(indexer : ScalaSourceIndexer) extends Traverser {
-    private var currentBuilder : Owner = new CompilationUnitBuilder
-  
-    trait Owner {
-      def parent : Owner
-
-      def compilationUnitBuilder : Owner = parent.compilationUnitBuilder
-      
-      def isPackage = false
-      def isCtor = false
-      def isTemplate = false
-      def template : Owner = if (parent != null) parent.template else null
-
-      def addPackage(p : PackageDef) : Owner = this
-      def addClass(c : ClassDef) : Owner = this
-      def addModule(m : ModuleDef) : Owner = this
-      def addVal(v : ValDef) : Owner = this
-      def addType(t : TypeDef) : Owner = this
-      def addDef(d : DefDef) : Owner = this
-      def addFunction(f : Function) : Owner = this
-    }
-    
-    trait PackageOwner extends Owner { self =>
-      override def addPackage(p : PackageDef) : Owner = {
-        Tracer.println("Package defn: "+p.name+" ["+this+"]")
-        
-        new Builder {
-          val parent = self
-          override def isPackage = true
-        }
-      }
-    }
-    
-    trait ClassOwner extends Owner { self =>
-      override def addClass(c : ClassDef) : Owner = {
-        Tracer.println("Class defn: "+c.name+" ["+this+"]")
-        Tracer.println("Parents: "+c.impl.parents)
-        
-        val name = c.symbol.simpleName.toString
-        
-        val parentTree = c.impl.parents.head
-        val superclassType = parentTree.tpe
-        val (superclassName, primaryType, interfaceTrees) =
-          if (superclassType == null)
-            (null, null, c.impl.parents)
-          else if (superclassType.typeSymbol.isTrait)
-            (null, superclassType.typeSymbol, c.impl.parents)
-          else {
-            val interfaceTrees0 = c.impl.parents.drop(1) 
-            val superclassName0 = superclassType.typeSymbol.fullName
-            if (superclassName0 == "java.lang.Object") {
-              if (interfaceTrees0.isEmpty)
-                ("java.lang.Object".toCharArray, null, interfaceTrees0)
-              else
-                (null, interfaceTrees0.head.tpe.typeSymbol, interfaceTrees0)
-            }
-            else
-              (superclassName0.toCharArray, superclassType.typeSymbol, interfaceTrees0)   
-          }
-
-        
-        val mask = ~(if (c.symbol.isAnonymousClass) ClassFileConstants.AccPublic else 0)
-        
-        val interfaceTypes = interfaceTrees.map(t => (t, t.tpe))
-        val interfaceNames = interfaceTypes.map({ case (tree, tpe) => (if (tpe ne null) tpe.typeSymbol.fullName else "null-"+tree).toCharArray })
-        
-        indexer.addClassDeclaration(
-          mapModifiers(c.mods) & mask,
-          c.symbol.enclosingPackage.fullName.toCharArray,
-          name.toCharArray,
-          enclosingTypeNames(c.symbol).map(_.toArray).toArray,
-          superclassName,
-          interfaceNames.toArray,
-          new Array[Array[Char]](0),
-          true
-        )
-
-        addAnnotations(c.symbol.annotations)
-        
-        new Builder {
-          val parent = self
-          
-          override def isTemplate = true
-          override def template = this
-        }
-      }
-    }
-    
-    trait ModuleOwner extends Owner { self =>
-      override def addModule(m : ModuleDef) : Owner = {
-        Tracer.println("Module defn: "+m.name+" ["+this+"]")
-        
-        val name = m.symbol.simpleName.toString
-
-        val parentTree = m.impl.parents.head
-        val superclassType = parentTree.tpe
-        val superclassName = (if (superclassType ne null) superclassType.typeSymbol.fullName else "null-"+parentTree).toCharArray
-        
-        val interfaceTrees = m.impl.parents.drop(1)
-        val interfaceTypes = interfaceTrees.map(t => (t, t.tpe))
-        val interfaceNames = interfaceTypes.map({ case (tree, tpe) => (if (tpe ne null) tpe.typeSymbol.fullName else "null-"+tree).toCharArray })
-        
-        indexer.addClassDeclaration(
-          mapModifiers(m.mods),
-          m.symbol.enclosingPackage.fullName.toCharArray,
-          (name+"$").toCharArray,
-          enclosingTypeNames(m.symbol).map(_.toArray).toArray,
-          superclassName,
-          interfaceNames.toArray,
-          new Array[Array[Char]](0),
-          true
-        )
-        
-        indexer.addFieldDeclaration(
-          (m.symbol.fullName+"$").toCharArray,
-          "MODULE$".toCharArray
-        )
-
-        indexer.addClassDeclaration(
-          mapModifiers(m.mods),
-          m.symbol.enclosingPackage.fullName.toCharArray,
-          name.toString.toCharArray,
-          new Array[Array[Char]](0),
-          superclassName,
-          interfaceNames.toArray,
-          new Array[Array[Char]](0),
-          true
-        )
-
-        addAnnotations(m.symbol.annotations)
-
-        new Builder {
-          val parent = self
-          
-          override def isTemplate = true
-          override def template = this
-        }
-      }
-    }
-    
-    trait ValOwner extends Owner { self =>
-      override def addVal(v : ValDef) : Owner = {
-        Tracer.println("Val defn: >"+nme.getterName(v.name)+"< ["+this+"]")
-        
-        indexer.addMethodDeclaration(
-          nme.getterName(v.name).toString.toCharArray,
-          new Array[Array[Char]](0),
-          mapType(v.tpt).toArray,
-          new Array[Array[Char]](0)
-        )
-        
-        if(v.mods.hasFlag(Flags.MUTABLE))
-          indexer.addMethodDeclaration(
-            nme.getterToSetter(nme.getterName(v.name)).toString.toCharArray,
-            new Array[Array[Char]](0),
-            mapType(v.tpt).toArray,
-            new Array[Array[Char]](0)
-          )
-        
-        addAnnotations(v.symbol.annotations)
-
-        new Builder {
-          val parent = self
-          
-          override def addDef(d : DefDef) = this
-          override def addVal(v: ValDef) = this
-          override def addType(t : TypeDef) = this
-        }
-      }
-    }
-    
-    trait DefOwner extends Owner { self =>
-      override def addDef(d : DefDef) : Owner = {
-        Tracer.println("Def defn: "+d.name+" ["+this+"]")
-        val isCtor0 = d.symbol.isConstructor
-        val nm =
-          if(isCtor0)
-            d.symbol.owner.simpleName
-          else
-            d.name
-        
-        val fps = for(vps <- d.vparamss; vp <- vps) yield vp
-        
-        val paramTypes = fps.map(v => mapType(v.tpt))
-        indexer.addMethodDeclaration(
-          nm.toString.toCharArray,
-          paramTypes.map(_.toCharArray).toArray,
-          mapType(d.tpt).toArray,
-          new Array[Array[Char]](0)
-        )
-        
-        addAnnotations(d.symbol.annotations)
-
-        new Builder {
-          val parent = self
-  
-          override def isCtor = isCtor0
-          override def addVal(v : ValDef) = this
-          override def addType(t : TypeDef) = this
-        }
-      }
-    }
-    
-    class CompilationUnitBuilder extends PackageOwner with ClassOwner with ModuleOwner {
-      val parent = null
-      override def compilationUnitBuilder = this 
-    }
-    
-    abstract class Builder extends PackageOwner with ClassOwner with ModuleOwner with ValOwner with DefOwner
-    
-    def addAnnotations(annots : List[AnnotationInfo]) {
-      annots.map(annot => indexer.addAnnotationTypeReference(annot.atp.typeSymbol.nameString.toArray))
-    }
-    
-    override def traverse(tree: Tree): Unit = tree match {
-      case pd : PackageDef => atBuilder(currentBuilder.addPackage(pd)) { super.traverse(tree) }
-      case cd : ClassDef => {
-        val cb = currentBuilder.addClass(cd)
-        atOwner(tree.symbol) {
-          atBuilder(cb) {
-            //traverseTrees(cd.mods.annotations)
-            //traverseTrees(cd.tparams)
-            traverse(cd.impl)
-          }
-        }
-      }
-      case md : ModuleDef => atBuilder(currentBuilder.addModule(md)) { super.traverse(tree) }
-      case vd : ValDef => {
-        val vb = currentBuilder.addVal(vd)
-        atOwner(tree.symbol) {
-          atBuilder(vb) {
-            //traverseTrees(vd.mods.annotations)
-            //traverse(vd.tpt)
-            traverse(vd.rhs)
-          }
-        }
-      }
-      case td : TypeDef => {
-        val tb = currentBuilder.addType(td)
-        atOwner(tree.symbol) {
-          atBuilder(tb) {
-            //traverseTrees(td.mods.annotations);
-            //traverseTrees(td.tparams);
-            traverse(td.rhs)
-          }
-        }
-      }
-      case dd : DefDef => {
-        if(dd.name != nme.MIXIN_CONSTRUCTOR) {
-          val db = currentBuilder.addDef(dd)
-          atOwner(tree.symbol) {
-            // traverseTrees(dd.mods.annotations)
-            // traverseTrees(dd.tparams)
-            //if(db.isCtor)
-            //  atBuilder(currentBuilder) { traverseTreess(dd.vparamss) }
-            //else
-            //  atBuilder(db) { traverseTreess(dd.vparamss) }
-            atBuilder(db) {
-              traverse(dd.tpt)
-              traverse(dd.rhs)
-            }
-          }
-        }
-      }
-      case Template(parents, self, body) => {
-        Tracer.println("Template: "+parents)
-        //traverseTrees(parents)
-        //if (!self.isEmpty) traverse(self)
-        traverseStats(body, tree.symbol)
-      }
-      case Function(vparams, body) => {
-        Tracer.println("Anonymous function: "+tree.symbol.simpleName)
-      }
-      case tt : TypeTree => {
-        //Tracer.println("Type tree: "+tt)
-        //atBuilder(currentBuilder.addTypeTree(tt)) { super.traverse(tree) }            
-        super.traverse(tree)            
-      }
-      case u =>
-        //Tracer.println("Unknown type: "+u.getClass.getSimpleName+" "+u)
-        super.traverse(tree)
-    }
-
-    def atBuilder(builder: Owner)(traverse: => Unit) {
-      val prevBuilder = currentBuilder
-      currentBuilder = builder
-      traverse
-      currentBuilder = prevBuilder
-    }
-  }
-}
-=======
 package scala.tools.eclipse.javaelements
 
 import org.eclipse.core.resources.IFile
@@ -549,5 +243,4 @@
     
     val maxArgs = 22  // just arbitrary choice.
   }
-}
->>>>>>> d76383b3
+}