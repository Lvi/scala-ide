package scala.tools.eclipse

import org.eclipse.jdt.internal.corext.SourceRange
import org.eclipse.jdt.internal.ui.javaeditor.selectionactions._
import org.eclipse.jface.action.Action
import org.eclipse.jface.text.ITextSelection

import scalariform.astselect.AstSelector
import scalariform.utils.Range

/**
 * A Scala-aware replacement for {@link org.eclipse.jdt.internal.ui.javaeditor.selectionactions.StructureSelectEnclosingAction}.
 */
class ScalaStructureSelectEnclosingAction(editor: ScalaSourceFileEditor, selectionHistory: SelectionHistory) extends Action {

  override def run() {
    val source = editor.getDocumentProvider.getDocument(editor.getEditorInput).get
    val selection = editor.getSelectionProvider.getSelection.asInstanceOf[ITextSelection]
<<<<<<< HEAD
    val selectionRange = Range(selection.getOffset, selection.getLength)
    for (Range(offset, length) <- AstSelector.expandSelection(source, selectionRange)) {
      selectionHistory.remember(new SourceRange(selection.getOffset, selection.getLength))
      try {
        selectionHistory.ignoreSelectionChanges()
        editor.selectAndReveal(offset, length)
      } finally {
        selectionHistory.listenToSelectionChanges()
      }
    }
=======

    val scalaSourceFile = editor.getEditorInput.asInstanceOf[IAdaptable].getAdapter(classOf[IJavaElement]).asInstanceOf[ScalaSourceFile]
    scalaSourceFile.doWithSourceFile { (src, compiler) =>
      import compiler._
      val currentPos = rangePos(src, selection.getOffset, selection.getOffset, selection.getOffset + selection.getLength)

      object StrictlyContainingTreeTraverser extends Traverser {
        var containingPosOpt: Option[Position] = None
        override def traverse(t: Tree) {
          if (t.pos.includes(currentPos) && (t.pos.start < currentPos.start || t.pos.end > currentPos.end))
            containingPosOpt = Some(t.pos)
          super.traverse(t)
        }
      }

      val body = compiler.body(src)
      StrictlyContainingTreeTraverser.traverse(body)

      for (containingPos <- StrictlyContainingTreeTraverser.containingPosOpt) {
        selectionHistory.remember(new SourceRange(selection.getOffset, selection.getLength))
        val start = containingPos.start
        val end = containingPos.end
        try {
          selectionHistory.ignoreSelectionChanges()
          editor.selectAndReveal(start, end - start)
        } finally {
          selectionHistory.listenToSelectionChanges()
        }
      }
    } 
>>>>>>> a49215d1
  }
}<|MERGE_RESOLUTION|>--- conflicted
+++ resolved
@@ -16,7 +16,6 @@
   override def run() {
     val source = editor.getDocumentProvider.getDocument(editor.getEditorInput).get
     val selection = editor.getSelectionProvider.getSelection.asInstanceOf[ITextSelection]
-<<<<<<< HEAD
     val selectionRange = Range(selection.getOffset, selection.getLength)
     for (Range(offset, length) <- AstSelector.expandSelection(source, selectionRange)) {
       selectionHistory.remember(new SourceRange(selection.getOffset, selection.getLength))
@@ -27,37 +26,5 @@
         selectionHistory.listenToSelectionChanges()
       }
     }
-=======
-
-    val scalaSourceFile = editor.getEditorInput.asInstanceOf[IAdaptable].getAdapter(classOf[IJavaElement]).asInstanceOf[ScalaSourceFile]
-    scalaSourceFile.doWithSourceFile { (src, compiler) =>
-      import compiler._
-      val currentPos = rangePos(src, selection.getOffset, selection.getOffset, selection.getOffset + selection.getLength)
-
-      object StrictlyContainingTreeTraverser extends Traverser {
-        var containingPosOpt: Option[Position] = None
-        override def traverse(t: Tree) {
-          if (t.pos.includes(currentPos) && (t.pos.start < currentPos.start || t.pos.end > currentPos.end))
-            containingPosOpt = Some(t.pos)
-          super.traverse(t)
-        }
-      }
-
-      val body = compiler.body(src)
-      StrictlyContainingTreeTraverser.traverse(body)
-
-      for (containingPos <- StrictlyContainingTreeTraverser.containingPosOpt) {
-        selectionHistory.remember(new SourceRange(selection.getOffset, selection.getLength))
-        val start = containingPos.start
-        val end = containingPos.end
-        try {
-          selectionHistory.ignoreSelectionChanges()
-          editor.selectAndReveal(start, end - start)
-        } finally {
-          selectionHistory.listenToSelectionChanges()
-        }
-      }
-    } 
->>>>>>> a49215d1
   }
 }