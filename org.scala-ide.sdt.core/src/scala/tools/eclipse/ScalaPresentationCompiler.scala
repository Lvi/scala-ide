--- conflicted
+++ resolved
@@ -36,9 +36,6 @@
   def presentationReporter = reporter.asInstanceOf[ScalaPresentationCompiler.PresentationReporter]
   presentationReporter.compiler = this
   
-<<<<<<< HEAD
-  private val results = new mutable.HashMap[ScalaCompilationUnit, CachedCompilerResult] with SynchronizedMap[ScalaCompilationUnit, CachedCompilerResult]
-=======
   private val sourceFiles = new mutable.HashMap[ScalaCompilationUnit, BatchSourceFile] {
     override def default(k : ScalaCompilationUnit) = { 
       val v = k.createSourceFile
@@ -50,7 +47,6 @@
       }
     } 
   }
->>>>>>> d76383b3
   
   private def problemsOf(file : AbstractFile) : List[IProblem] = {
     unitOfFile get file match {
@@ -95,27 +91,6 @@
     }
     op(tree)
   }
-<<<<<<< HEAD
-  
-  class CachedCompilerResult(scu : ScalaCompilationUnit, sf : SourceFile)
-    extends Cached[CompilerResultHolder] {
-    override def create() =
-      new CompilerResultHolder {
-        val compiler = self
-        val sourceFile = sf
-        val (body, problems) = {
-          val typed = new compiler.Response[compiler.Tree]
-          Tracer.println("call askType : " + sourceFile)  
-
-          compiler.askType(sourceFile, true, typed)
-          typed.get match {
-            case Left(body0) =>
-              (body0, problemsOf(scu))
-            case Right(thr) =>
-              ScalaPlugin.plugin.logError("Failure in presentation compiler", thr)
-              (compiler.EmptyTree, Nil)
-          }
-=======
 
   /** Perform `op' on the compiler thread. Catch all exceptions, and return 
    *  None if an exception occured. TypeError and FreshRunReq are printed to
@@ -143,7 +118,6 @@
           case e =>
             ScalaPlugin.plugin.logError("Error during askOption", e)
             None
->>>>>>> d76383b3
         }
       case e =>
         ScalaPlugin.plugin.logError("Error during askOption", e)
@@ -158,33 +132,12 @@
     sourceFiles.get(scu) foreach askToDoFirst
   }
   
-<<<<<<< HEAD
-  def withCompilerResult[T](scu : ScalaCompilationUnit, sf : SourceFile)(op : CompilerResultHolder => T) : T = {
-    val ccr = results.synchronized {
-      results.get(scu) match {
-        case Some(res) => res
-        case None =>
-          val res = new CachedCompilerResult(scu, sf)
-          results.put(scu, res)
-          res
-      }
-    }
-    
-    ccr.apply(op)
-  }
-  
-  def invalidateCompilerResult(scu : ScalaCompilationUnit) {
-    val ccr = results.remove(scu)
-    ccr.map(_.invalidate())
-    clearProblemsOf(scu)
-=======
   def askReload(scu : ScalaCompilationUnit, content : Array[Char]) {
     sourceFiles.get(scu) foreach { f =>
       val newF = new BatchSourceFile(f.file, content)
       synchronized { sourceFiles(scu) = newF } 
       askReload(List(newF), new Response[Unit])
     }
->>>>>>> d76383b3
   }
   
   def filesDeleted(files : List[ScalaCompilationUnit]) {
@@ -236,23 +189,6 @@
   def mkCompletionProposal(start: Int, sym: Symbol, tpe: Type, inherited: Boolean, viaView: Symbol): CompletionProposal = {
     import scala.tools.eclipse.completion.MemberKind._
     
-<<<<<<< HEAD
-    def compileSourceFor(qualifiedName : String) : Boolean = {
-      //Tracer.println("call compileSourceFor : " + qualifiedName)  
-      project.findSource(qualifiedName) match {
-        case Some(iFile) if (!project.isStandardSource(iFile, qualifiedName)) =>
-          val file = new EclipseFile(iFile)
-          if (compiledFiles contains file.path)
-            false
-          else {
-            Tracer.println("Adding: "+file+" to resolve: "+qualifiedName)
-            compileLate(file)
-            true
-          }
-        case _ => false
-      }
-    }
-=======
      val kind = if (sym.isSourceMethod && !sym.hasFlag(Flags.ACCESSOR | Flags.PARAMACCESSOR)) Def
                  else if (sym.isPackage) Package
                  else if (sym.isClass) Class
@@ -297,7 +233,6 @@
          sym.isJavaDefined,
          sym.fullName,
          false)
->>>>>>> d76383b3
   }
 }
 
