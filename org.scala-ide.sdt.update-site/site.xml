--- conflicted
+++ resolved
@@ -1,16 +1,9 @@
 <?xml version="1.0" encoding="UTF-8"?>
 <site>
-<<<<<<< HEAD
   <feature url="features/org.scala-ide.sdt.feature_0.0.0.jar" id="org.scala-ide.sdt.feature" version="0.0.0">
    	<category name="sdt"/>
   </feature>
-  <feature url="features/ch.epfl.lamp.sdt_0.0.0.jar" id="ch.epfl.lamp.sdt" version="0.0.0">
-   	<category name="sdt"/>
-  </feature>
   <feature url="features/org.scala-ide.sdt.weaving.feature_0.0.0.jar" id="org.scala-ide.sdt.weaving.feature" version="0.0.0">
-   	<category name="sdt-weaving"/>
-  </feature>
-  <feature url="features/org.eclipse.contribution.weaving_0.0.0.jar" id="org.eclipse.contribution.weaving" version="0.0.0">
    	<category name="sdt-weaving"/>
   </feature>
   <feature url="features/org.scala-ide.sdt.source.feature_0.0.0.jar" id="org.scala-ide.sdt.source.feature" version="0.0.0">
@@ -18,24 +11,10 @@
   </feature>
 
   <category-def name="sdt" label="Scala IDE for Eclipse"/>
-  <category-def name="sdt-weaving" label="JDT Weaving for Scala"/>
-  <category-def name="sdt-source" label="Scala IDE for Eclipse Source Feature (Optional)"/>
-=======
-   <feature url="features/org.scala-ide.sdt.feature_0.0.0.jar" id="org.scala-ide.sdt.feature" version="0.0.0">
-      <category name="sdt"/>
-   </feature>
-   <feature url="features/org.scala-ide.sdt.weaving.feature_0.0.0.jar" id="org.scala-ide.sdt.weaving.feature" version="0.0.0">
-      <category name="sdt-weaving"/>
-   </feature>
-   <feature url="features/org.scala-ide.sdt.source.feature_0.0.0.jar" id="org.scala-ide.sdt.source.feature" version="0.0.0">
-      <category name="sdt-source"/>
-   </feature>
-   <category-def name="sdt" label="Scala IDE for Eclipse"/>
    <category-def name="sdt-weaving" label="JDT Weaving">
       <description>
          JDT Weaving for Scala provides the Java Development Tools Weaving service for Eclipse. If you already have it installed (for instance, if you installed AspectJ or Springsource ToolSuite), do *not* install this version.
       </description>
    </category-def>
    <category-def name="sdt-source" label="Scala IDE for Eclipse Source Feature"/>
->>>>>>> 0922f6c6
 </site>