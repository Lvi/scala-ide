/*
 * Copyright 2005-2010 LAMP/EPFL
 */
// $Id$

package scala.tools.eclipse
package completion

<<<<<<< HEAD
import org.eclipse.jface.text.contentassist.{ICompletionProposal, ICompletionProposalExtension,
  IContextInformation, IContextInformationExtension}
=======
import org.eclipse.jface.viewers.ISelectionProvider
import org.eclipse.jface.text.TextSelection
import org.eclipse.jface.text.contentassist.
             {ICompletionProposal, ICompletionProposalExtension, 
              IContextInformation, IContextInformationExtension}
>>>>>>> a49215d1
import org.eclipse.core.runtime.IProgressMonitor
import org.eclipse.jdt.core.compiler.CharOperation

import org.eclipse.jdt.ui.text.java.{IJavaCompletionProposalComputer,
<<<<<<< HEAD
             ContentAssistInvocationContext,
             JavaContentAssistInvocationContext,
             IJavaCompletionProposal}
=======
                                     ContentAssistInvocationContext,
                                     JavaContentAssistInvocationContext,
                                     IJavaCompletionProposal}
>>>>>>> a49215d1

import org.eclipse.swt.graphics.Image
import org.eclipse.jface.text.IDocument

import scala.tools.nsc.symtab.Flags
import scala.tools.nsc.util.SourceFile

import javaelements.ScalaCompilationUnit

class ScalaCompletionProposalComputer extends IJavaCompletionProposalComputer {
  def sessionStarted() {}
  def sessionEnded() {}
  def getErrorMessage() = null

  import ScalaImages._
  val defImage = PUBLIC_DEF.createImage()
  val classImage = SCALA_CLASS.createImage()
  val traitImage = SCALA_TRAIT.createImage()
  val objectImage = SCALA_OBJECT.createImage()
  val typeImage = SCALA_TYPE.createImage()
  val valImage = PUBLIC_VAL.createImage()
  
  class ScalaContextInformation(display : String,
                                info : String,
                                image : Image) extends IContextInformation with IContextInformationExtension {
    def getContextDisplayString() = display
    def getImage() = image
    def getInformationDisplayString() = info
    def getContextInformationPosition(): Int = 0
  }
  
  def computeContextInformation(context : ContentAssistInvocationContext,
      monitor : IProgressMonitor) : java.util.List[_] = {
    // Currently not supported
    java.util.Collections.emptyList()
  }
  
  def computeCompletionProposals(context : ContentAssistInvocationContext,
         monitor : IProgressMonitor) : java.util.List[_] = {
<<<<<<< HEAD
=======
    import java.util.Collections.{ emptyList => javaEmptyList }
    
>>>>>>> a49215d1
    val position = context.getInvocationOffset()
    context match {
      case jc : JavaContentAssistInvocationContext => jc.getCompilationUnit match {
        case scu : ScalaCompilationUnit => 
          scu.withSourceFile { findCompletions(position, context, scu) } (javaEmptyList())
        case _ => javaEmptyList()
      }
      case _ => javaEmptyList()
    }
  }  
  
  private def prefixMatches(name : Array[Char], prefix : Array[Char]) = 
    CharOperation.prefixEquals(prefix, name, false) || CharOperation.camelCaseMatch(prefix, name) 
   
  private def findCompletions(position: Int, context: ContentAssistInvocationContext, scu: ScalaCompilationUnit)
                             (sourceFile: SourceFile, compiler: ScalaPresentationCompiler): java.util.List[_] = {
    val pos = compiler.rangePos(sourceFile, position, position, position)
    
    val typed = new compiler.Response[compiler.Tree]
    compiler.askTypeAt(pos, typed)
    val t1 = typed.get.left.toOption

    val chars = context.getDocument.get.toCharArray
    val (start, completed) = compiler.ask { () =>
      val completed = new compiler.Response[List[compiler.Member]]
      val start = t1 match {
        case Some(s@compiler.Select(qualifier, name)) if qualifier.pos.isDefined && qualifier.pos.isRange =>
          val cpos0 = qualifier.pos.end 
          val cpos = compiler.rangePos(sourceFile, cpos0, cpos0, cpos0)
          compiler.askTypeCompletion(cpos, completed)
          s.pos.point min position
        case Some(i@compiler.Import(expr, selectors)) =>
          def qual(tree : compiler.Tree): compiler.Tree = tree.symbol.info match {
            case compiler.analyzer.ImportType(expr) => expr
            case _ => tree
          }
          val cpos0 = qual(i).pos.endOrPoint
          val cpos = compiler.rangePos(sourceFile, cpos0, cpos0, cpos0)
          compiler.askTypeCompletion(cpos, completed)
          (cpos0 + 1) min position
        case _ =>
          val region = ScalaWordFinder.findCompletionPoint(chars, position)
          val cpos = if (region == null) pos else {
            val start = region.getOffset
            compiler.rangePos(sourceFile, start, start, start)
          }
          compiler.askScopeCompletion(cpos, completed)
          if (region == null) position else region.getOffset
      }
      (start, completed)
    }

<<<<<<< HEAD
        def nameMatches(sym : compiler.Symbol) = prefixMatches(sym.decodedName.toString.toArray, prefix)	
        def prefixMatches(name : Array[Char], prefix : Array[Char]) =
          CharOperation.prefixEquals(prefix, name, false) || CharOperation.camelCaseMatch(prefix, name) 
       val buff = new collection.mutable.ListBuffer[ICompletionProposal]
=======
    val prefix = (if (position <= start) "" else scu.getBuffer.getText(start, position-start).trim).toArray
    
    def nameMatches(sym : compiler.Symbol) = prefixMatches(sym.decodedName.toString.toArray, prefix)  
    val buff = new collection.mutable.ListBuffer[ICompletionProposal]
>>>>>>> a49215d1

    /** Add a new completion proposal to the buffer. Skip constructors and accessors.
     * 
     *  Computes a very basic relevance metric based on where the symbol comes from 
     *  (in decreasing order of relevance):
     *    - members defined by the owner
     *    - inherited members
     *    - members added by views
     *    - packages
     *    - members coming from Any/AnyRef/Object
     *    
     *  TODO We should have a more refined strategy based on the context (inside an import, case
     *       pattern, 'new' call, etc.)
     */
    def addCompletionProposal(sym: compiler.Symbol, tpe: compiler.Type, inherited: Boolean, viaView: compiler.Symbol) {
      if (sym.isConstructor) return

<<<<<<< HEAD
       /** Add a new completion proposal to the buffer. Skip constructors and accessors.
        * 
        *  Computes a very basic relevance metric based on where the symbol comes from 
        *  (in decreasing order of relevance):
        *    - members defined by the owner
        *    - inherited members
        *    - members added by views
        *    - packages
        *    
        *  TODO We should have a more refined strategy based on the context (inside an import, case
        *       pattern, 'new' call, etc.)
        */
       def accept(sym : compiler.Symbol, tpe : compiler.Type, inherited : Boolean, viaView : compiler.Symbol) {
         if (sym.isConstructor 
             || sym.hasFlag(Flags.ACCESSOR) 
             || sym.hasFlag(Flags.PARAMACCESSOR)) return
             
         val image = if (sym.isMethod) defImage
                     else if (sym.isClass) classImage
                     else if (sym.isTrait) traitImage
                     else if (sym.isModule) if (sym.isJavaDefined)
                                              //BACK-2.8
                                              /*if(sym.companionClass.isJavaInterface) JAVA_INTERFACE else*/ JAVA_CLASS 
                                            else objectImage
                     else if (sym.isType) typeImage
                     else valImage
         val name = sym.decodedName
         val signature = 
           if (sym.isMethod) { name +
               (if(!sym.typeParams.isEmpty) sym.typeParams.map{_.name}.mkString("[", ",", "]") else "") +
               tpe.paramss.map(_.map(_.tpe.toString).mkString("(", ", ", ")")).mkString +
               ": " + tpe.finalResultType.toString}
           else name
         val container = sym.owner.enclClass.fullName
         
         // rudimentary relevance, place own members before ineherited ones, and before view-provided ones
         var relevance = 100
         if (inherited) relevance -= 10
         if (viaView != compiler.NoSymbol) relevance -= 20
         if (sym.isPackage) relevance -= 30
         
         buff += new ScalaCompletionProposal(name, signature, signature, container, relevance, image)
       }

       completed.get.left.toOption match {
         case Some(completions) =>
           compiler.ask { () =>
             for(completion <- completions) {
               completion match {
                 case compiler.TypeMember(sym, tpe, accessible, inherited, viaView) if nameMatches(sym) =>
                   accept(sym, tpe, inherited, viaView)
                 case compiler.ScopeMember(sym, tpe, accessible, _) if nameMatches(sym) =>
                   accept(sym, tpe, false, compiler.NoSymbol)
                 case _ =>
               }
             }
           }
         case None =>
           println("No completions")
       }
       collection.JavaConversions.asJavaList(buff.toList)
     })
    }.getOrElse(java.util.Collections.emptyList())
  }
=======
       import JavaPluginImages._
       val image = if (sym.isSourceMethod && !sym.hasFlag(Flags.ACCESSOR | Flags.PARAMACCESSOR)) defImage
                   else if (sym.isClass) classImage
                   else if (sym.isTrait) traitImage
                   else if (sym.isModule) if (sym.isJavaDefined) 
                                          if(sym.companionClass.isJavaInterface) JavaPluginImages.get(IMG_OBJS_INTERFACE) else JavaPluginImages.get(IMG_OBJS_CLASS) 
                                          else objectImage
                   else if (sym.isType) typeImage
                   else valImage
       val name = sym.decodedName
       val signature = 
         if (sym.isMethod) { name +
             (if(!sym.typeParams.isEmpty) sym.typeParams.map{_.name}.mkString("[", ",", "]") else "") +
             tpe.paramss.map(_.map(_.tpe.toString).mkString("(", ", ", ")")).mkString +
             ": " + tpe.finalResultType.toString}
         else name
       val container = sym.owner.enclClass.fullName
       
       // rudimentary relevance, place own members before ineherited ones, and before view-provided ones
       var relevance = 100
       if (inherited) relevance -= 10
       if (viaView != compiler.NoSymbol) relevance -= 20
       if (sym.isPackage) relevance -= 30
       // theoretically we'd need an 'ask' around this code, but given that
       // Any and AnyRef are definitely loaded, we call directly to definitions.
       if (sym.owner == compiler.definitions.AnyClass
           || sym.owner == compiler.definitions.AnyRefClass
           || sym.owner == compiler.definitions.ObjectClass) { 
         println("decreased relevance for Any/AnyRef owner:" + sym )
         relevance -= 40
       }
       println("\t" + relevance)
       
       val contextString = sym.paramss.map(_.map(p => "%s: %s".format(p.decodedName, p.tpe)).mkString("(", ", ", ")")).mkString("")
       buff += new ScalaCompletionProposal(start, name, signature, contextString, container, relevance, image, context.getViewer.getSelectionProvider)
    }     
    
    completed.get.left.toOption match {
      case Some(completions) =>
        compiler.ask { () =>
          for(completion <- completions) {
            completion match {
              case compiler.TypeMember(sym, tpe, accessible, inherited, viaView) if nameMatches(sym) =>
                addCompletionProposal(sym, tpe, inherited, viaView)
              case compiler.ScopeMember(sym, tpe, accessible, _) if nameMatches(sym) =>
                addCompletionProposal(sym, tpe, false, compiler.NoSymbol)
              case _ =>
            }
          }
        }
      case None =>
        println("No completions")
    }
    
    collection.JavaConversions.asList(buff.toList)
  }    
  
  private class ScalaCompletionProposal(startPos: Int, completion: String, display: String, contextName: String, 
                                        container: String, relevance: Int, image: Image, selectionProvider: ISelectionProvider) 
                                        extends IJavaCompletionProposal with ICompletionProposalExtension {
    def getRelevance() = relevance
    def getImage() = image
    def getContextInformation(): IContextInformation = 
      if (contextName.size > 0)
        new ScalaContextInformation(display, contextName, image)
      else null
        
    def getDisplayString() = display
    def getAdditionalProposalInfo() = container
    def getSelection(d : IDocument) = null
    def apply(d : IDocument) { throw new IllegalStateException("Shouldn't be called") }
    
    def apply(d : IDocument, trigger : Char, offset : Int) {
      d.replace(startPos, offset - startPos, completion)
      selectionProvider.setSelection(new TextSelection(startPos + completion.length, 0))
    }
    def getTriggerCharacters= null
    def getContextInformationPosition = 0
    def isValidFor(d : IDocument, pos : Int) = prefixMatches(completion.toArray, d.get.substring(startPos, pos).toArray)  
  } 
>>>>>>> a49215d1
}<|MERGE_RESOLUTION|>--- conflicted
+++ resolved
@@ -6,30 +6,18 @@
 package scala.tools.eclipse
 package completion
 
-<<<<<<< HEAD
-import org.eclipse.jface.text.contentassist.{ICompletionProposal, ICompletionProposalExtension,
-  IContextInformation, IContextInformationExtension}
-=======
 import org.eclipse.jface.viewers.ISelectionProvider
 import org.eclipse.jface.text.TextSelection
 import org.eclipse.jface.text.contentassist.
              {ICompletionProposal, ICompletionProposalExtension, 
               IContextInformation, IContextInformationExtension}
->>>>>>> a49215d1
 import org.eclipse.core.runtime.IProgressMonitor
 import org.eclipse.jdt.core.compiler.CharOperation
 
 import org.eclipse.jdt.ui.text.java.{IJavaCompletionProposalComputer,
-<<<<<<< HEAD
-             ContentAssistInvocationContext,
-             JavaContentAssistInvocationContext,
-             IJavaCompletionProposal}
-=======
                                      ContentAssistInvocationContext,
                                      JavaContentAssistInvocationContext,
                                      IJavaCompletionProposal}
->>>>>>> a49215d1
-
 import org.eclipse.swt.graphics.Image
 import org.eclipse.jface.text.IDocument
 
@@ -68,11 +56,8 @@
   
   def computeCompletionProposals(context : ContentAssistInvocationContext,
          monitor : IProgressMonitor) : java.util.List[_] = {
-<<<<<<< HEAD
-=======
     import java.util.Collections.{ emptyList => javaEmptyList }
     
->>>>>>> a49215d1
     val position = context.getInvocationOffset()
     context match {
       case jc : JavaContentAssistInvocationContext => jc.getCompilationUnit match {
@@ -125,17 +110,10 @@
       (start, completed)
     }
 
-<<<<<<< HEAD
-        def nameMatches(sym : compiler.Symbol) = prefixMatches(sym.decodedName.toString.toArray, prefix)	
-        def prefixMatches(name : Array[Char], prefix : Array[Char]) =
-          CharOperation.prefixEquals(prefix, name, false) || CharOperation.camelCaseMatch(prefix, name) 
-       val buff = new collection.mutable.ListBuffer[ICompletionProposal]
-=======
     val prefix = (if (position <= start) "" else scu.getBuffer.getText(start, position-start).trim).toArray
     
     def nameMatches(sym : compiler.Symbol) = prefixMatches(sym.decodedName.toString.toArray, prefix)  
     val buff = new collection.mutable.ListBuffer[ICompletionProposal]
->>>>>>> a49215d1
 
     /** Add a new completion proposal to the buffer. Skip constructors and accessors.
      * 
@@ -153,78 +131,12 @@
     def addCompletionProposal(sym: compiler.Symbol, tpe: compiler.Type, inherited: Boolean, viaView: compiler.Symbol) {
       if (sym.isConstructor) return
 
-<<<<<<< HEAD
-       /** Add a new completion proposal to the buffer. Skip constructors and accessors.
-        * 
-        *  Computes a very basic relevance metric based on where the symbol comes from 
-        *  (in decreasing order of relevance):
-        *    - members defined by the owner
-        *    - inherited members
-        *    - members added by views
-        *    - packages
-        *    
-        *  TODO We should have a more refined strategy based on the context (inside an import, case
-        *       pattern, 'new' call, etc.)
-        */
-       def accept(sym : compiler.Symbol, tpe : compiler.Type, inherited : Boolean, viaView : compiler.Symbol) {
-         if (sym.isConstructor 
-             || sym.hasFlag(Flags.ACCESSOR) 
-             || sym.hasFlag(Flags.PARAMACCESSOR)) return
-             
-         val image = if (sym.isMethod) defImage
-                     else if (sym.isClass) classImage
-                     else if (sym.isTrait) traitImage
-                     else if (sym.isModule) if (sym.isJavaDefined)
-                                              //BACK-2.8
-                                              /*if(sym.companionClass.isJavaInterface) JAVA_INTERFACE else*/ JAVA_CLASS 
-                                            else objectImage
-                     else if (sym.isType) typeImage
-                     else valImage
-         val name = sym.decodedName
-         val signature = 
-           if (sym.isMethod) { name +
-               (if(!sym.typeParams.isEmpty) sym.typeParams.map{_.name}.mkString("[", ",", "]") else "") +
-               tpe.paramss.map(_.map(_.tpe.toString).mkString("(", ", ", ")")).mkString +
-               ": " + tpe.finalResultType.toString}
-           else name
-         val container = sym.owner.enclClass.fullName
-         
-         // rudimentary relevance, place own members before ineherited ones, and before view-provided ones
-         var relevance = 100
-         if (inherited) relevance -= 10
-         if (viaView != compiler.NoSymbol) relevance -= 20
-         if (sym.isPackage) relevance -= 30
-         
-         buff += new ScalaCompletionProposal(name, signature, signature, container, relevance, image)
-       }
-
-       completed.get.left.toOption match {
-         case Some(completions) =>
-           compiler.ask { () =>
-             for(completion <- completions) {
-               completion match {
-                 case compiler.TypeMember(sym, tpe, accessible, inherited, viaView) if nameMatches(sym) =>
-                   accept(sym, tpe, inherited, viaView)
-                 case compiler.ScopeMember(sym, tpe, accessible, _) if nameMatches(sym) =>
-                   accept(sym, tpe, false, compiler.NoSymbol)
-                 case _ =>
-               }
-             }
-           }
-         case None =>
-           println("No completions")
-       }
-       collection.JavaConversions.asJavaList(buff.toList)
-     })
-    }.getOrElse(java.util.Collections.emptyList())
-  }
-=======
-       import JavaPluginImages._
        val image = if (sym.isSourceMethod && !sym.hasFlag(Flags.ACCESSOR | Flags.PARAMACCESSOR)) defImage
                    else if (sym.isClass) classImage
                    else if (sym.isTrait) traitImage
                    else if (sym.isModule) if (sym.isJavaDefined) 
-                                          if(sym.companionClass.isJavaInterface) JavaPluginImages.get(IMG_OBJS_INTERFACE) else JavaPluginImages.get(IMG_OBJS_CLASS) 
+                                              //BACK-2.8
+                                              /*if(sym.companionClass.isJavaInterface) JAVA_INTERFACE else*/ JAVA_CLASS 
                                           else objectImage
                    else if (sym.isType) typeImage
                    else valImage
@@ -299,5 +211,4 @@
     def getContextInformationPosition = 0
     def isValidFor(d : IDocument, pos : Int) = prefixMatches(completion.toArray, d.get.substring(startPos, pos).toArray)  
   } 
->>>>>>> a49215d1
 }