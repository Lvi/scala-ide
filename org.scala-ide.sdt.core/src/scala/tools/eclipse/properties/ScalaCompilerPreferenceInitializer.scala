--- conflicted
+++ resolved
@@ -25,15 +25,8 @@
   def initializeDefaultPreferences() : Unit = {
 	  
     ScalaPlugin.plugin.check {
-<<<<<<< HEAD
-      
-      val settings = new Settings
       val defaultPrefs = new DefaultScope().getNode(ScalaPlugin.plugin.pluginId)
       val workspacePrefs = new InstanceScope().getNode(ScalaPlugin.plugin.pluginId)
-=======
-      val node = new DefaultScope().getNode(ScalaPlugin.plugin.pluginId)
-      val store = ScalaPlugin.plugin.getPluginPreferences
->>>>>>> a49215d1
       
       def defaultPreference(s: Settings#Setting) {
       	val preferenceName = convertNameToProperty(s.name)
@@ -67,11 +60,8 @@
 
       IDESettings.shownSettings(new Settings).foreach {_.userSettings.foreach (defaultPreference)}
       IDESettings.pluginSettings.foreach {_.userSettings.foreach (defaultPreference)}
-<<<<<<< HEAD
+      IDESettings.buildManagerSettings.foreach {_.userSettings.foreach(defaultPreference)}
       IDESettings.tuningSettings.foreach {_.userSettings.foreach (defaultPreference)}
-=======
-      IDESettings.buildManagerSettings.foreach {_.userSettings.foreach(defaultPreference)}
->>>>>>> a49215d1
     }
   }
 }