/*
 * Copyright 2005-2010 LAMP/EPFL
 */
// $Id$

package scala.tools.eclipse
package util

import java.io.{ ByteArrayInputStream, ByteArrayOutputStream, File, InputStream, OutputStream }

import org.eclipse.core.filebuffers.FileBuffers
import org.eclipse.core.filesystem.URIUtil
import org.eclipse.core.resources.{ IContainer, IFile, IFolder, IResource, ResourcesPlugin }
import org.eclipse.core.runtime.{ IPath, Path }

import scala.tools.nsc.io.AbstractFile

object EclipseResource {
  def apply(r: IResource): EclipseResource[_ <: IResource] = {
    try {
      if (r == null)
        throw new NullPointerException()
      else if (r.getLocation == null)
        throw new NullPointerException(r.toString)
    }
      
    r match {
      case file : IFile => new EclipseFile(file)
      case container : IContainer => new EclipseContainer(container)
    }
  }

  def unapply(file: AbstractFile): Option[IResource] = file match {
    case ef : EclipseFile => Some(ef.underlying)
    case ec : EclipseContainer => Some(ec.underlying)
    case _ => None
  }
  
  def fromString(path: String): Option[EclipseResource[_ <: IResource]] = {
    def resourceForPath(p: IPath) = {
      val resources = ResourcesPlugin.getWorkspace.getRoot.findFilesForLocationURI(URIUtil.toURI(p))
      if (resources != null && resources.length > 0) Some(resources(0)) else None
    }
    
    val path0 = new Path(path)
    resourceForPath(path0) match {
      case Some(res) => Some(EclipseResource(res))
      case None =>
        // Attempt to refresh the parent folder and try again
        resourceForPath(path0.removeLastSegments(1)) match {
          case Some(res) =>
            res.refreshLocal(IResource.DEPTH_ONE, null)
            resourceForPath(path0).map(EclipseResource(_))
          case _ => None
        }
    }
  }
}
// for equals/hashCode using path is better but need to many computation see ticket #1000193
abstract class EclipseResource[R <: IResource] extends AbstractFile {
  val underlying: R
  
  if (underlying eq null)
    throw new NullPointerException("underlying == null")
  
  def name: String = underlying.getName
<<<<<<< HEAD
  
  private def location = {
    if (underlying == null)
      throw new NullPointerException("underlying == null")
    else if (underlying.getLocation == null)
      throw new NullPointerException("underlying.getLocation == null for: "+underlying)
      
    underlying.getLocation
=======

  def path: String = {
    var loc = underlying.getLocation
	if (loc eq null)
      throw new NullPointerException("underlying.getLocation == null for: "+underlying)
      
    loc.toOSString
>>>>>>> d76383b3
  }
  
  def workspacePath: String = underlying.getFullPath.toString

<<<<<<< HEAD
  def path: String = location.toOSString

  def container : AbstractFile = new EclipseContainer(underlying.getParent)
=======
  def container: AbstractFile = new EclipseContainer(underlying.getParent)
>>>>>>> d76383b3
  
  def file: File = location.toFile

  def lastModified: Long = underlying.getLocalTimeStamp
  
  def delete:Unit = underlying.delete(true, null)
  
  def create {}
  
  def absolute = this
  
<<<<<<< HEAD
  override def equals(other : Any) : Boolean = other match {
    case otherRes : EclipseResource[r] => underlying == otherRes.underlying
    case _ => false
  }

  override def hashCode() : Int = underlying.hashCode
=======
  override def equals(other: Any): Boolean = other match {
    case otherRes : EclipseResource[r] => workspacePath == otherRes.workspacePath
    case _ => false
  }

  override def hashCode(): Int = workspacePath.hashCode
>>>>>>> d76383b3
}

class EclipseFile(override val underlying : IFile) extends EclipseResource[IFile] {
  def isDirectory: Boolean = false

  def input: InputStream =	underlying.getContents(true)
  
  def output: OutputStream = {
    new ByteArrayOutputStream {
      override def close = {
        val contents = new ByteArrayInputStream(buf, 0, count)
        if (!underlying.exists) {
          def createParentFolder(parent : IContainer) {
            if (!parent.exists()) {
              createParentFolder(parent.getParent)
              parent.asInstanceOf[IFolder].create(true, true, null)
            }
          }
          createParentFolder(underlying.getParent)
          underlying.create(contents, true, null)
        } else
          underlying.setContents(contents, true, false, null)
      }
    }
  }

  override def sizeOption: Option[Int] = getFileInfo.map(_.getLength.toInt)
  
  private def getFileInfo = {
    val fs = FileBuffers.getFileStoreAtLocation(underlying.getLocation)
    if (fs == null)
      None
    else
      Some(fs.fetchInfo)
  }
    
  def iterator: Iterator[AbstractFile] = Iterator.empty

  def lookupName(name: String, directory: Boolean) = null
  
  def lookupNameUnchecked(name: String, directory: Boolean) =
    throw new UnsupportedOperationException("Files cannot have children")
  
  override def equals(other: Any): Boolean =
    other.isInstanceOf[EclipseFile] && super.equals(other)
}

object EclipseFile {
  def unapply(file: AbstractFile): Option[IFile] = file match {
    case ef : EclipseFile => Some(ef.underlying)
    case _ => None
  }
}

class EclipseContainer(override val underlying: IContainer) extends EclipseResource[IContainer] {
  def isDirectory = true
  
  def input = throw new UnsupportedOperationException
  
  def output = throw new UnsupportedOperationException
  
  def iterator: Iterator[AbstractFile] = underlying.members.map(EclipseResource(_)).iterator

  def lookupName(name: String, directory: Boolean) = {
    val r = underlying findMember name
    if (r != null && directory == r.isInstanceOf[IContainer])
      EclipseResource(r)
    else
      null
  }

  override def lookupNameUnchecked(name: String, directory: Boolean) = {
    if (directory)
      new EclipseContainer(underlying.getFolder(new Path(name)))
    else
      new EclipseFile(underlying.getFile(new Path(name)))
  }
  
  override def fileNamed(name: String): AbstractFile = {
    val existing = lookupName(name, false)
    if (existing == null)
      new EclipseFile(underlying.getFile(new Path(name)))
    else
      existing
  }
  
  override def subdirectoryNamed(name: String): AbstractFile = {
    val existing = lookupName(name, true)
    if (existing == null)
      new EclipseContainer(underlying.getFolder(new Path(name)))
    else
      existing
  }
  
  override def equals(other: Any): Boolean =
    other.isInstanceOf[EclipseContainer] && super.equals(other)
}<|MERGE_RESOLUTION|>--- conflicted
+++ resolved
@@ -56,7 +56,7 @@
     }
   }
 }
-// for equals/hashCode using path is better but need to many computation see ticket #1000193
+
 abstract class EclipseResource[R <: IResource] extends AbstractFile {
   val underlying: R
   
@@ -64,16 +64,6 @@
     throw new NullPointerException("underlying == null")
   
   def name: String = underlying.getName
-<<<<<<< HEAD
-  
-  private def location = {
-    if (underlying == null)
-      throw new NullPointerException("underlying == null")
-    else if (underlying.getLocation == null)
-      throw new NullPointerException("underlying.getLocation == null for: "+underlying)
-      
-    underlying.getLocation
-=======
 
   def path: String = {
     var loc = underlying.getLocation
@@ -81,20 +71,13 @@
       throw new NullPointerException("underlying.getLocation == null for: "+underlying)
       
     loc.toOSString
->>>>>>> d76383b3
   }
   
   def workspacePath: String = underlying.getFullPath.toString
 
-<<<<<<< HEAD
-  def path: String = location.toOSString
-
-  def container : AbstractFile = new EclipseContainer(underlying.getParent)
-=======
   def container: AbstractFile = new EclipseContainer(underlying.getParent)
->>>>>>> d76383b3
   
-  def file: File = location.toFile
+  def file: File = underlying.getLocation.toFile
 
   def lastModified: Long = underlying.getLocalTimeStamp
   
@@ -104,21 +87,12 @@
   
   def absolute = this
   
-<<<<<<< HEAD
-  override def equals(other : Any) : Boolean = other match {
-    case otherRes : EclipseResource[r] => underlying == otherRes.underlying
-    case _ => false
-  }
-
-  override def hashCode() : Int = underlying.hashCode
-=======
   override def equals(other: Any): Boolean = other match {
     case otherRes : EclipseResource[r] => workspacePath == otherRes.workspacePath
     case _ => false
   }
 
   override def hashCode(): Int = workspacePath.hashCode
->>>>>>> d76383b3
 }
 
 class EclipseFile(override val underlying : IFile) extends EclipseResource[IFile] {
