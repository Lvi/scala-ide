--- conflicted
+++ resolved
@@ -26,30 +26,10 @@
 import scala.tools.nsc.util.{ BatchSourceFile, SourceFile }
 import scala.tools.eclipse.contribution.weaving.jdt.{ IScalaCompilationUnit, IScalaWordFinder }
 import scala.tools.eclipse.{ ScalaImages, ScalaPlugin, ScalaPresentationCompiler, ScalaSourceIndexer, ScalaWordFinder }
-import scala.tools.eclipse.util.{ Cached, ReflectionUtils }
+import scala.tools.eclipse.util.ReflectionUtils
 
 trait ScalaCompilationUnit extends Openable with env.ICompilationUnit with ScalaElement with IScalaCompilationUnit with IBufferChangedListener {
   val project = ScalaPlugin.plugin.getScalaProject(getJavaProject.getProject)
-<<<<<<< HEAD
-  val cachedSourceFile = new Cached[SourceFile] {
-    def create = {
-      val buffer = openBuffer0(null, null)
-      if (buffer == null)
-        throw new NullPointerException("getBuffer == null for: "+getElementName)
-      
-      val contents = {
-        val contents0 = buffer.getCharacters
-        if (contents0 != null)
-          contents0
-        else
-          new Array[Char](0)
-      }
-      
-      new BatchSourceFile(file, contents)
-    }
-    
-    def destroy(sf : SourceFile) {}
-=======
 
   val file : AbstractFile
   
@@ -57,39 +37,8 @@
 
   def doWithSourceFile(op : (SourceFile, ScalaPresentationCompiler) => Unit) {
     project.withSourceFile(this)(op)(())
->>>>>>> d76383b3
-  }
-
-  def file : AbstractFile
-  
-<<<<<<< HEAD
-	def withCompilerResult[T](op : ScalaPresentationCompiler.CompilerResultHolder => T) : T = {
-    project.withCompilerResult(this, cachedSourceFile(identity))(op)
   }
   
-  override def bufferChanged(e : BufferChangedEvent) {
-    if (e.getBuffer.isClosed)
-      discard
-    else {
-      cachedSourceFile.invalidate
-      project.withPresentationCompiler(_.invalidateCompilerResult(this))
-    }
-    
-    super.bufferChanged(e)
-  }
-  
-  def discard {
-    cachedSourceFile.invalidate
-    project.withPresentationCompiler(_.discardCompilerResult(this))
-  }
-  
-  override def close {
-    discard
-    super.close
-  }
-
-  private def openBuffer0(pm : IProgressMonitor, info : AnyRef) = OpenableUtils.openBuffer(this, pm, info)
-=======
   def withSourceFile[T](op : (SourceFile, ScalaPresentationCompiler) => T)(orElse: => T = project.defaultOrElse) : T = {
     project.withSourceFile(this)(op)(orElse)
   }
@@ -104,7 +53,6 @@
   def createSourceFile : BatchSourceFile = {
     new BatchSourceFile(file, getContents)
   }
->>>>>>> d76383b3
 
   def getProblemRequestor : IProblemRequestor = null
 
