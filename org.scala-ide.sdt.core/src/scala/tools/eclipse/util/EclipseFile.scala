--- conflicted
+++ resolved
@@ -60,7 +60,7 @@
     }
   }
 }
-// for equals/hashCode using path is better but need to many computation see ticket #1000193
+
 abstract class EclipseResource[R <: IResource] extends AbstractFile {
   val underlying : R
   
@@ -88,16 +88,6 @@
   def create {}
   
   def absolute = this
-<<<<<<< HEAD
-  
-  override def equals(other : Any) : Boolean = other match {
-    case otherRes : EclipseResource[r] => underlying == otherRes.underlying
-    case _ => false
-  }
-
-  override def hashCode() : Int = underlying.hashCode
-=======
->>>>>>> cfc72b04
 }
 
 class EclipseFile(override val underlying : IFile) extends EclipseResource[IFile] {
@@ -112,7 +102,6 @@
   ///TODO find a better way to retreive Editors/IDocument than scanning
   import org.eclipse.jface.text.IDocument
   
-<<<<<<< HEAD
   private def document : IDocument = {
     import org.eclipse.ui.PlatformUI
     import org.eclipse.jdt.ui.JavaUI
@@ -132,15 +121,6 @@
       }
     }
     back
-=======
-  lazy val buffer : IBuffer = {
-    Option(ScalaSourceFile.handleFactory.createOpenable(underlying.getFullPath.toString, null)).map { openable =>
-      val resource = openable.getResource
-      val fileInfo = EFS.getStore(resource.getLocationURI).fetchInfo
-      val info = resource.asInstanceOf[Resource].getResourceInfo(true, false);
-      if (fileInfo != null && (info == null || fileInfo.getLastModified == info.getLocalSyncInfo)) null else openable.getBuffer
-    }.getOrElse(null)
->>>>>>> cfc72b04
   }
   
   def input : InputStream = {
