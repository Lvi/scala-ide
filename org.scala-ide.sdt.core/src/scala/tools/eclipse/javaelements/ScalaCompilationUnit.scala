/*
 * Copyright 2005-2010 LAMP/EPFL
 */
// $Id$

package scala.tools.eclipse.javaelements

import scala.tools.eclipse.internal.logging.{Tracer, Defensive}
import java.util.concurrent.atomic.AtomicBoolean
import java.util.{ Map => JMap }

import scala.concurrent.SyncVar

import org.eclipse.core.internal.filebuffers.SynchronizableDocument
import org.eclipse.core.resources.{ IFile, IResource }
import org.eclipse.core.runtime.IProgressMonitor
import org.eclipse.jdt.core.{
  BufferChangedEvent, CompletionRequestor, IBuffer, IBufferChangedListener, IJavaElement, IJavaModelStatusConstants,
  IProblemRequestor, ITypeRoot, JavaCore, JavaModelException, WorkingCopyOwner }
import org.eclipse.jdt.internal.compiler.env
import org.eclipse.jdt.internal.core.{
  BufferManager, CompilationUnitElementInfo, DefaultWorkingCopyOwner, JavaModelStatus, JavaProject, Openable,
  OpenableElementInfo, SearchableEnvironment }
import org.eclipse.jdt.internal.core.search.matching.{ MatchLocator, PossibleMatch }
import org.eclipse.jdt.internal.ui.javaeditor.DocumentAdapter

import scala.tools.nsc.io.AbstractFile
import scala.tools.nsc.util.{ BatchSourceFile, SourceFile }

import scala.tools.eclipse.contribution.weaving.jdt.{ IScalaCompilationUnit, IScalaWordFinder }

import scala.tools.eclipse.{ ScalaImages, ScalaPlugin, ScalaPresentationCompiler, ScalaSourceIndexer, ScalaWordFinder }
import scala.tools.eclipse.util.ReflectionUtils

trait ScalaCompilationUnit extends Openable with env.ICompilationUnit with ScalaElement with IScalaCompilationUnit with IBufferChangedListener {
  val project = ScalaPlugin.plugin.getScalaProject(getJavaProject.getProject)
  
  private var _changed = new AtomicBoolean(false)
  
  def file : AbstractFile
  
  def withSourceFile[T](op : (SourceFile, ScalaPresentationCompiler) => T) : T = {
    project.withSourceFile(this)(op)
  }
  
  override def bufferChanged(e : BufferChangedEvent) {
    if (e.getBuffer.isClosed)
      discard
    else {
      _changed.set(true)
    }

    super.bufferChanged(e)
  }
  
  def discard {
    project.withPresentationCompiler(_.discardSourceFile(this))
  }
  
  override def close {
    discard
    super.close
  }
  
  def createSourceFile : BatchSourceFile = {
    new BatchSourceFile(file, getContents)
  }

  def getProblemRequestor : IProblemRequestor = null

<<<<<<< HEAD
  override def buildStructure(info : OpenableElementInfo, pm : IProgressMonitor, newElements : JMap[_, _], underlyingResource : IResource) : Boolean = {
    Tracer.println("buildStructure : " + underlyingResource)
    withSourceFile { (sourceFile, compiler) =>
      import scala.tools.eclipse.util.IDESettings
      
      val contents = this.getContents
      if (IDESettings.compileOnTyping.value && _changed.getAndSet(false)) {
        compiler.askReload(this, contents)
      }
      val sourceLength = contents.length // sourceFile.length
      compiler.ask { () =>
        val body = compiler.body(sourceFile)
        new compiler.StructureBuilderTraverser(this, info, newElements.asInstanceOf[JMap[AnyRef, AnyRef]]).traverse(body)
      }
      info match {
        case cuei : CompilationUnitElementInfo =>
          cuei.setSourceLength(sourceLength)
        case _ =>
      }
    
      info.setIsStructureKnown(true)
      info.isStructureKnown
    }
  }

  def scheduleReconcile : Unit = (Tracer.println("scheduleReconcile ignored"))
=======
  override def buildStructure(info : OpenableElementInfo, pm : IProgressMonitor, newElements : JMap[_, _], underlyingResource : IResource) : Boolean =
  	withSourceFile({ (sourceFile, compiler) =>
	    val sourceLength = sourceFile.length
	    compiler.ask { () =>
	      val root = compiler.root(sourceFile)
  	      new compiler.StructureBuilderTraverser(this, info, newElements.asInstanceOf[JMap[AnyRef, AnyRef]], sourceLength).traverse(root)
	    }
	    info match {
	      case cuei : CompilationUnitElementInfo =>
	        cuei.setSourceLength(sourceLength)
	      case _ =>
	    }
	
	    info.setIsStructureKnown(true)
	    info.isStructureKnown
  })

  def scheduleReconcile : Unit = ()
>>>>>>> ed9d866f
  
  def addToIndexer(indexer : ScalaSourceIndexer) {
    withSourceFile({ (source, compiler) =>
      val body = compiler.body(source)
      if (body != null)
        compiler.ask { () =>
          new compiler.IndexBuilderTraverser(indexer).traverse(body)
        }
      })
  }
  
  def newSearchableEnvironment(workingCopyOwner : WorkingCopyOwner) : SearchableEnvironment = {
    val javaProject = getJavaProject.asInstanceOf[JavaProject]
    javaProject.newSearchableNameEnvironment(workingCopyOwner)
  }

  def newSearchableEnvironment() : SearchableEnvironment =
    newSearchableEnvironment(DefaultWorkingCopyOwner.PRIMARY)
  
  override def getSourceElementAt(pos : Int) : IJavaElement = {
    super.getSourceElementAt(pos) match {
      case smie : ScalaModuleInstanceElement => smie.getParent;
      case elem => elem 
    }
  }
    
  override def codeSelect(cu : env.ICompilationUnit, offset : Int, length : Int, workingCopyOwner : WorkingCopyOwner) : Array[IJavaElement] = {
    val environment = newSearchableEnvironment(workingCopyOwner)
    val requestor = new ScalaSelectionRequestor(environment.nameLookup, this)
    val buffer = getBuffer
    if (buffer != null) {
      val end = buffer.getLength
      if (offset < 0 || length < 0 || offset + length > end )
        throw new JavaModelException(new JavaModelStatus(IJavaModelStatusConstants.INDEX_OUT_OF_BOUNDS))
  
      val engine = new ScalaSelectionEngine(environment, requestor, getJavaProject.getOptions(true))
      engine.select(cu, offset, offset + length - 1)
    }
    
    requestor.getElements
  }

  def codeComplete
    (cu : env.ICompilationUnit, unitToSkip : env.ICompilationUnit,
     position : Int,  requestor : CompletionRequestor, owner : WorkingCopyOwner, typeRoot : ITypeRoot) {
     codeComplete(cu, unitToSkip, position, requestor, owner, typeRoot, null) 
  }
    
  override def codeComplete
    (cu : env.ICompilationUnit, unitToSkip : env.ICompilationUnit,
     position : Int,  requestor : CompletionRequestor, owner : WorkingCopyOwner, typeRoot : ITypeRoot,
     monitor : IProgressMonitor) {
  }
  
  override def reportMatches(matchLocator : MatchLocator, possibleMatch : PossibleMatch) = Defensive.tryOrLog {
    withSourceFile({ (sourceFile, compiler) =>
        val body = compiler.body(sourceFile)
    
        if (body != null)
          compiler.ask { () =>
              compiler.MatchLocator(this, matchLocator, possibleMatch).traverse(body)
          }
      })
  }
  
  override def createOverrideIndicators(annotationMap : JMap[_, _]) = Defensive.tryOrLog {
    withSourceFile({ (sourceFile, compiler) =>
        val body = compiler.body(sourceFile)
    
        if (body != null)
          compiler.ask { () =>
            new compiler.OverrideIndicatorBuilderTraverser(this, annotationMap.asInstanceOf[JMap[AnyRef, AnyRef]]).traverse(body)
          }
      })
  }
  
  override def getImageDescriptor = {
    val file = getCorrespondingResource.asInstanceOf[IFile]
    if(file == null)
      null
    else {
      import ScalaImages.{ SCALA_FILE, EXCLUDED_SCALA_FILE }
      val javaProject = JavaCore.create(project.underlying)
      if(javaProject.isOnClasspath(file)) SCALA_FILE else EXCLUDED_SCALA_FILE
    }
  }
  
  override def getScalaWordFinder() : IScalaWordFinder = ScalaWordFinder
}

object OpenableUtils extends ReflectionUtils {
  private val oClazz = classOf[Openable]
  private val openBufferMethod = getDeclaredMethod(oClazz, "openBuffer", classOf[IProgressMonitor], classOf[AnyRef])
  private val getBufferManagerMethod = getDeclaredMethod(oClazz, "getBufferManager")

  def openBuffer(o : Openable, pm : IProgressMonitor, info : AnyRef) : IBuffer = openBufferMethod.invoke(o, pm, info).asInstanceOf[IBuffer]
  def getBufferManager(o : Openable) : BufferManager = getBufferManagerMethod.invoke(o).asInstanceOf[BufferManager]
}
<|MERGE_RESOLUTION|>--- conflicted
+++ resolved
@@ -68,7 +68,7 @@
 
   def getProblemRequestor : IProblemRequestor = null
 
-<<<<<<< HEAD
+
   override def buildStructure(info : OpenableElementInfo, pm : IProgressMonitor, newElements : JMap[_, _], underlyingResource : IResource) : Boolean = {
     Tracer.println("buildStructure : " + underlyingResource)
     withSourceFile { (sourceFile, compiler) =>
@@ -80,7 +80,7 @@
       }
       val sourceLength = contents.length // sourceFile.length
       compiler.ask { () =>
-        val body = compiler.body(sourceFile)
+        val body = compiler.root(sourceFile)
         new compiler.StructureBuilderTraverser(this, info, newElements.asInstanceOf[JMap[AnyRef, AnyRef]]).traverse(body)
       }
       info match {
@@ -95,26 +95,7 @@
   }
 
   def scheduleReconcile : Unit = (Tracer.println("scheduleReconcile ignored"))
-=======
-  override def buildStructure(info : OpenableElementInfo, pm : IProgressMonitor, newElements : JMap[_, _], underlyingResource : IResource) : Boolean =
-  	withSourceFile({ (sourceFile, compiler) =>
-	    val sourceLength = sourceFile.length
-	    compiler.ask { () =>
-	      val root = compiler.root(sourceFile)
-  	      new compiler.StructureBuilderTraverser(this, info, newElements.asInstanceOf[JMap[AnyRef, AnyRef]], sourceLength).traverse(root)
-	    }
-	    info match {
-	      case cuei : CompilationUnitElementInfo =>
-	        cuei.setSourceLength(sourceLength)
-	      case _ =>
-	    }
-	
-	    info.setIsStructureKnown(true)
-	    info.isStructureKnown
-  })
 
-  def scheduleReconcile : Unit = ()
->>>>>>> ed9d866f
   
   def addToIndexer(indexer : ScalaSourceIndexer) {
     withSourceFile({ (source, compiler) =>
