--- conflicted
+++ resolved
@@ -53,13 +53,7 @@
               val typed = response.get
 
               log("detectHyperlinks: wordRegion = " + wordRegion)
-<<<<<<< HEAD
               val hyperlinks: Option[List[IHyperlink]] = compiler.ask { () =>
-=======
-              val hyperlinks: Option[Hyperlink] = compiler.askOption { () =>
-                import compiler.{ log => _, _ }
-                
->>>>>>> 171d0e02
                 typed.left.toOption map {
                   case Import(expr, sels) => sels find (_.namePos >= pos.start) map {sel => 
                     val tpe = stabilizedType(expr)
@@ -82,14 +76,8 @@
                       }
                   }
                 }
-<<<<<<< HEAD
               }
               if (!hyperlinks.isDefined || hyperlinks.get.isEmpty) {
-=======
-              }.flatten.headOption
-              
-              if (!hyperlinks.isDefined) {
->>>>>>> 171d0e02
                 log("!!! Falling back to selection engine for %s!".format(typed.left), Category.ERROR)
                 codeSelect(textEditor, wordRegion, scu)
               } else
