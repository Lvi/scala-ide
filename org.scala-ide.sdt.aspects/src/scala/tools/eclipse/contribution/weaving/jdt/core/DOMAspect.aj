/*
 * Copyright 2005-2010 LAMP/EPFL
 */
// $Id$

package scala.tools.eclipse.contribution.weaving.jdt.core;

import java.util.Locale;
import java.util.Map;

import org.eclipse.core.runtime.IProgressMonitor;
import org.eclipse.jdt.core.ICompilationUnit;
import org.eclipse.jdt.core.IJavaElement;
import org.eclipse.jdt.core.IType;
import org.eclipse.jdt.core.JavaModelException;
import org.eclipse.jdt.core.compiler.CharOperation;
import org.eclipse.jdt.core.dom.AST;
import org.eclipse.jdt.core.dom.ASTNode;
import org.eclipse.jdt.core.dom.ASTParser;
import org.eclipse.jdt.internal.compiler.CompilationResult;
import org.eclipse.jdt.internal.compiler.DefaultErrorHandlingPolicies;
import org.eclipse.jdt.internal.compiler.ast.AbstractMethodDeclaration;
import org.eclipse.jdt.internal.compiler.ast.AbstractVariableDeclaration;
import org.eclipse.jdt.internal.compiler.ast.AnnotationMethodDeclaration;
import org.eclipse.jdt.internal.compiler.ast.Argument;
import org.eclipse.jdt.internal.compiler.ast.CompilationUnitDeclaration;
import org.eclipse.jdt.internal.compiler.ast.ConstructorDeclaration;
import org.eclipse.jdt.internal.compiler.ast.Expression;
import org.eclipse.jdt.internal.compiler.ast.MethodDeclaration;
import org.eclipse.jdt.internal.compiler.ast.QualifiedAllocationExpression;
import org.eclipse.jdt.internal.compiler.ast.Statement;
import org.eclipse.jdt.internal.compiler.ast.TypeDeclaration;
import org.eclipse.jdt.internal.compiler.ast.TypeParameter;
import org.eclipse.jdt.internal.compiler.ast.TypeReference;
import org.eclipse.jdt.internal.compiler.classfmt.ClassFileConstants;
import org.eclipse.jdt.internal.compiler.env.AccessRestriction;
import org.eclipse.jdt.internal.compiler.env.IBinaryType;
import org.eclipse.jdt.internal.compiler.env.INameEnvironment;
import org.eclipse.jdt.internal.compiler.env.ISourceType;
import org.eclipse.jdt.internal.compiler.impl.CompilerOptions;
import org.eclipse.jdt.internal.compiler.impl.ITypeRequestor;
import org.eclipse.jdt.internal.compiler.lookup.LookupEnvironment;
import org.eclipse.jdt.internal.compiler.lookup.PackageBinding;
import org.eclipse.jdt.internal.compiler.parser.SourceTypeConverter;
import org.eclipse.jdt.internal.compiler.problem.DefaultProblemFactory;
import org.eclipse.jdt.internal.compiler.problem.ProblemReporter;
import org.eclipse.jdt.internal.core.DefaultWorkingCopyOwner;
import org.eclipse.jdt.internal.core.JavaProject;
import org.eclipse.jdt.internal.core.SourceAnnotationMethodInfo;
import org.eclipse.jdt.internal.core.SourceMethod;
import org.eclipse.jdt.internal.core.SourceMethodElementInfo;
import org.eclipse.jdt.internal.core.SourceType;
import org.eclipse.jdt.internal.core.SourceTypeElementInfo;

import scala.tools.eclipse.contribution.weaving.jdt.IScalaCompilationUnit;

@SuppressWarnings("restriction")
public privileged aspect DOMAspect {
  pointcut internalCreateAST(ASTParser parser, IProgressMonitor monitor) :
    execution(ASTNode ASTParser.internalCreateAST(IProgressMonitor)) &&
    args(monitor) &&
    target(parser);
  
  pointcut convert(SourceTypeConverter stc, SourceMethod methodHandle, SourceMethodElementInfo methodInfo, CompilationResult compilationResult) :
    execution(AbstractMethodDeclaration SourceTypeConverter.convert(SourceMethod, SourceMethodElementInfo, CompilationResult)) &&
    args(methodHandle, methodInfo, compilationResult) &&
    target(stc);
/*  
  ASTNode around(ASTParser parser, IProgressMonitor monitor) :
    internalCreateAST(parser, monitor) {
    try {
      if (!(parser.typeRoot instanceof IScalaCompilationUnit))
        return proceed(parser, monitor);
      
      ICompilationUnit cu = (ICompilationUnit)parser.typeRoot;
      org.eclipse.jdt.internal.compiler.env.ICompilationUnit sourceUnit = (org.eclipse.jdt.internal.compiler.env.ICompilationUnit)cu;
      
      IType[] topLevelTypes = cu.getTypes();
      int length = topLevelTypes.length;
      if (length == 0)
        throw new IllegalStateException();
      
      SourceTypeElementInfo[] topLevelInfos = new SourceTypeElementInfo[length];
      for (int i = 0; i < length; i++) {
        topLevelInfos[i] = (SourceTypeElementInfo) ((SourceType)topLevelTypes[i]).getElementInfo();
      }
      char[] fileName = ((ISourceType)topLevelInfos[0]).getFileName();
      
      CompilationResult result = new CompilationResult(fileName, 1, 1, 100);

      JavaProject javaProject = (JavaProject)cu.getJavaProject(); 
      Map compilerOptions0 = javaProject.getOptions(true);
      CompilerOptions compilerOptions = new CompilerOptions(compilerOptions0);
      compilerOptions.storeAnnotations = true;
      
      ProblemReporter problemReporter =
        new ProblemReporter(
          DefaultErrorHandlingPolicies.proceedWithAllProblems(),
          compilerOptions,
          new DefaultProblemFactory(Locale.getDefault()));
      
      int flags = SourceTypeConverter.FIELD_AND_METHOD | SourceTypeConverter.MEMBER_TYPE;
      
      CompilationUnitDeclaration unit =
        SourceTypeConverter.buildCompilationUnit(topLevelInfos, flags, problemReporter, result);
      
      INameEnvironment ne = javaProject.newSearchableNameEnvironment(DefaultWorkingCopyOwner.PRIMARY);
      final LookupEnvironment le = new LookupEnvironment(null, compilerOptions, problemReporter, ne);
      ITypeRequestor typeRequestor = new ITypeRequestor() {
        public void accept(IBinaryType binaryType, PackageBinding packageBinding, AccessRestriction accessRestriction) {
          le.createBinaryTypeFrom(binaryType, packageBinding, accessRestriction);
        }
        public void accept(org.eclipse.jdt.internal.compiler.env.ICompilationUnit unit, AccessRestriction accessRestriction) {}
        public void accept(ISourceType[] sourceType, PackageBinding packageBinding, AccessRestriction accessRestriction) {}
      };
      le.typeRequestor = typeRequestor;
      
      le.buildTypeBindings(unit, null);
      le.completeTypeBindings();
      fixTypes(unit.types);
      
      AST ast = AST.newAST(AST.JLS3);
      ast.setFlag(AST.RESOLVED_BINDINGS);
      ast.setDefaultNodeFlag(ASTNode.ORIGINAL);

      org.eclipse.jdt.core.dom.ASTConverter converter =
        new org.eclipse.jdt.core.dom.ASTConverter(compilerOptions0, true, monitor);
      
      org.eclipse.jdt.core.dom.BindingResolver resolver =
        new org.eclipse.jdt.core.dom.DefaultBindingResolver(
          unit.scope,
          DefaultWorkingCopyOwner.PRIMARY,
          new org.eclipse.jdt.core.dom.DefaultBindingResolver.BindingTables(),
          true);
      ast.setBindingResolver(resolver);
      converter.setAST(ast);
      
      ASTNode node = converter.convert(unit, sourceUnit.getContents());
      return node;
    } catch (JavaModelException ex) {
      throw new IllegalArgumentException(ex);
    }
  }
  
  private void fixTypes(TypeDeclaration[] types) {
    for(int i = 0, iLimit = types.length; i < iLimit ; ++i) {
      TypeDeclaration tpe = types[i];
      if (tpe != null) {
<<<<<<< HEAD
        if (tpe.binding != null) {
          tpe.binding.getAnnotationTagBits();
        }
=======
        if (tpe.binding != null) tpe.binding.getAnnotationTagBits();
>>>>>>> d76383b3
        if (tpe.scope != null) {
          tpe.scope.buildFields();
          tpe.scope.buildMethods();
        }
        fixFields(tpe.fields);
        fixMethods(tpe.methods);
        fixTypes(tpe.memberTypes);
      }
    }
  }*/
  
  private void fixMethods(AbstractMethodDeclaration[] methods) {
    if (methods == null)
      return;
    
    for(int i = 0, iLimit = methods.length; i < iLimit; ++i) {
      AbstractMethodDeclaration m = methods[i];
      m.bodyStart = m.declarationSourceStart;
      m.bodyEnd = m.declarationSourceEnd;
      if (m.binding != null) {
        m.binding.getAnnotationTagBits();
      }
    }
  }
  
  private void fixFields(AbstractVariableDeclaration[] fields) {
    if (fields == null)
      return;
    
    for(int i = 0, iLimit = fields.length; i < iLimit; ++i) {
      AbstractVariableDeclaration f = fields[i];
      f.declarationEnd = f.declarationSourceEnd;
    }
  }

  AbstractMethodDeclaration around(SourceTypeConverter stc, SourceMethod methodHandle, SourceMethodElementInfo methodInfo, CompilationResult compilationResult) throws JavaModelException :
    convert(stc, methodHandle, methodInfo, compilationResult) {
    AbstractMethodDeclaration method;

    /* only source positions available */
    int start = methodInfo.getNameSourceStart();
    int end = methodInfo.getNameSourceEnd();

    // convert 1.5 specific constructs only if compliance is 1.5 or above
    TypeParameter[] typeParams = null;
    if (stc.has1_5Compliance) {
      /* convert type parameters */
      char[][] typeParameterNames = methodInfo.getTypeParameterNames();
      if (typeParameterNames != null) {
        int parameterCount = typeParameterNames.length;
        if (parameterCount > 0) { // method's type parameters must be null if no type parameter
          char[][][] typeParameterBounds = methodInfo.getTypeParameterBounds();
          typeParams = new TypeParameter[parameterCount];
          for (int i = 0; i < parameterCount; i++) {
            typeParams[i] = stc.createTypeParameter(typeParameterNames[i], typeParameterBounds[i], start, end);
          }
        }
      }
    }

    int modifiers = methodInfo.getModifiers();
    if (methodInfo.isConstructor()) {
      ConstructorDeclaration decl = new ConstructorDeclaration(compilationResult);
      decl.bits &= ~org.eclipse.jdt.internal.compiler.ast.ASTNode.IsDefaultConstructor;
      method = decl;
      decl.typeParameters = typeParams;
    } else {
      MethodDeclaration decl;
      if (methodInfo.isAnnotationMethod()) {
        AnnotationMethodDeclaration annotationMethodDeclaration = new AnnotationMethodDeclaration(compilationResult);

        /* conversion of default value */
        SourceAnnotationMethodInfo annotationMethodInfo = (SourceAnnotationMethodInfo) methodInfo;
        boolean hasDefaultValue = annotationMethodInfo.defaultValueStart != -1 || annotationMethodInfo.defaultValueEnd != -1;
        if ((stc.flags & SourceTypeConverter.FIELD_INITIALIZATION) != 0) {
          if (hasDefaultValue) {
            char[] defaultValueSource = CharOperation.subarray(stc.getSource(), annotationMethodInfo.defaultValueStart, annotationMethodInfo.defaultValueEnd+1);
            if (defaultValueSource != null) {
                Expression expression =  stc.parseMemberValue(defaultValueSource);
                if (expression != null) {
                  annotationMethodDeclaration.defaultValue = expression;
                }
            } else {
              // could not retrieve the default value
              hasDefaultValue = false;
            }
          }
        }
        if (hasDefaultValue)
          modifiers |= ClassFileConstants.AccAnnotationDefault;
        decl = annotationMethodDeclaration;
      } else {
        decl = new MethodDeclaration(compilationResult);
      }

      // convert return type
      decl.returnType = stc.createTypeReference(methodInfo.getReturnTypeName(), start, end);

      // type parameters
      decl.typeParameters = typeParams;

      method = decl;
    }
    method.selector = methodHandle.getElementName().toCharArray();
    boolean isVarargs = (modifiers & ClassFileConstants.AccVarargs) != 0;
    method.modifiers = modifiers & ~ClassFileConstants.AccVarargs;
    method.sourceStart = start;
    method.sourceEnd = end;
    method.declarationSourceStart = methodInfo.getDeclarationSourceStart();
    method.declarationSourceEnd = methodInfo.getDeclarationSourceEnd();

    // convert 1.5 specific constructs only if compliance is 1.5 or above
    if (stc.has1_5Compliance) {
      /* convert annotations */
      method.annotations = stc.convertAnnotations(methodHandle);
    }

    /* convert arguments */
    String[] argumentTypeSignatures = methodHandle.getParameterTypes();
    char[][] argumentNames = methodInfo.getArgumentNames();
    int argumentCount = argumentTypeSignatures == null ? 0 : argumentTypeSignatures.length;
    if (argumentCount > 0) {
      long position = ((long) start << 32) + end;
      method.arguments = new Argument[argumentCount];
      for (int i = 0; i < argumentCount; i++) {
        TypeReference typeReference = stc.createTypeReference(argumentTypeSignatures[i], start, end);
        if (isVarargs && i == argumentCount-1) {
          typeReference.bits |= org.eclipse.jdt.internal.compiler.ast.ASTNode.IsVarArgs;
        }
        method.arguments[i] =
          new Argument(
            argumentNames[i],
            position,
            typeReference,
            ClassFileConstants.AccDefault);
        // do not care whether was final or not
      }
    }

    /* convert thrown exceptions */
    char[][] exceptionTypeNames = methodInfo.getExceptionTypeNames();
    int exceptionCount = exceptionTypeNames == null ? 0 : exceptionTypeNames.length;
    if (exceptionCount > 0) {
      method.thrownExceptions = new TypeReference[exceptionCount];
      for (int i = 0; i < exceptionCount; i++) {
        method.thrownExceptions[i] =
          stc.createTypeReference(exceptionTypeNames[i], start, end);
      }
    }

    /* convert local and anonymous types */
    if ((stc.flags & SourceTypeConverter.LOCAL_TYPE) != 0) {
      IJavaElement[] children = methodInfo.getChildren();
      int typesLength = 0;
      int childrenLength = children.length;
      for (int i = 0; i < childrenLength; ++i)
        if (children[i] instanceof SourceType)
          ++typesLength;
      
      if (typesLength != 0) {
        Statement[] statements = new Statement[typesLength];
        int typeIndex = 0;
        for (int i = 0; i < childrenLength; i++) {
          if (children[i] instanceof SourceType) {
            SourceType type = (SourceType) children[i];
            TypeDeclaration localType = stc.convert(type, compilationResult);
            if ((localType.bits & org.eclipse.jdt.internal.compiler.ast.ASTNode.IsAnonymousType) != 0) {
              QualifiedAllocationExpression expression = new QualifiedAllocationExpression(localType);
              expression.type = localType.superclass;
              localType.superclass = null;
              localType.superInterfaces = null;
              localType.allocation = expression;
              statements[typeIndex] = expression;
            } else {
              statements[typeIndex] = localType;
            }
            ++typeIndex;
          }
        }
        method.statements = statements;
      }
    }

    return method;
  }
}<|MERGE_RESOLUTION|>--- conflicted
+++ resolved
@@ -146,13 +146,7 @@
     for(int i = 0, iLimit = types.length; i < iLimit ; ++i) {
       TypeDeclaration tpe = types[i];
       if (tpe != null) {
-<<<<<<< HEAD
-        if (tpe.binding != null) {
-          tpe.binding.getAnnotationTagBits();
-        }
-=======
         if (tpe.binding != null) tpe.binding.getAnnotationTagBits();
->>>>>>> d76383b3
         if (tpe.scope != null) {
           tpe.scope.buildFields();
           tpe.scope.buildMethods();
