--- conflicted
+++ resolved
@@ -54,11 +54,7 @@
     import EditorHelpers._
     
     withScalaFileAndSelection { (scalaFile, selection) =>
-<<<<<<< HEAD
-      createRefactoring(selection.getOffset, selection.getOffset + selection.getLength, scalaFile)
-=======
       Some(createRefactoring(selection.getOffset, selection.getOffset + selection.getLength, scalaFile))
->>>>>>> 0922f6c6
     }
   }
   
@@ -73,36 +69,7 @@
   }
   
   def run(action: IAction) {
-<<<<<<< HEAD
-    
-    val refactoring = createScalaRefactoring()
-    
-    val wizard = createWizard(refactoring)
-    
-    runRefactoring(wizard)
-  }
-    
-  def runInLinkedModeUi(ps: List[(Int, Int)]) = {
-    
-    for (editor <- EditorHelpers.currentEditor) {
-        
-      val model = new LinkedModeModel {
-        
-        this addGroup new LinkedPositionGroup {
-        
-          val document = editor.getDocumentProvider.getDocument(editor.getEditorInput)
-          
-          ps foreach (p => addPosition(new LinkedPosition(document, p._1, p._2)))
-        }
-      
-        forceInstall
-      }
-
-      (new LinkedModeUI(model, editor.sourceViewer)).enter
-    }
-=======
     val shell = PlatformUI.getWorkbench.getActiveWorkbenchWindow.getShell
     runRefactoring(createWizardForRefactoring(createScalaIdeRefactoringForCurrentEditorAndSelection()), shell)
->>>>>>> 0922f6c6
   }
 }