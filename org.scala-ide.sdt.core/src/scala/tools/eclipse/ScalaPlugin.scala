--- conflicted
+++ resolved
@@ -166,7 +166,6 @@
       return
     }
     val delta = event.getDelta
-<<<<<<< HEAD
     (delta.getKind, delta.getFlags) match {
       //let it do (close the project) else findRemovedSource raise exception
       case (IJavaElementDelta.CHANGED, IJavaElementDelta.F_CLOSED) => ()
@@ -184,21 +183,6 @@
                   findRemovedSource(delta.getAffectedChildren)
                 case _ =>
               }
-=======
-    delta.getElement match {
-      case _ : JavaModel =>
-        def findRemovedSource(deltas : Array[IJavaElementDelta]) : Unit =
-          deltas.foreach { delta =>
-            delta.getElement match {
-              case ssf : ScalaSourceFile if (delta.getKind == IJavaElementDelta.REMOVED) =>
-                val project = ssf.getJavaProject.getProject
-                if (project.isOpen)
-                  getScalaProject(ssf.getJavaProject.getProject).doWithPresentationCompiler { _.discardSourceFile(ssf) }
-                
-              case _ : PackageFragment | _ : PackageFragmentRoot | _ : JavaProject =>
-                findRemovedSource(delta.getAffectedChildren)
-              case _ =>
->>>>>>> a49215d1
             }
           }
           findRemovedSource(delta.getAffectedChildren)
