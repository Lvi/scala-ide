/*
 * Copyright 2005-2010 LAMP/EPFL
 */
// $Id$

package scala.tools.eclipse.javaelements

import scala.tools.eclipse.util.Defensive
import java.util.{ HashMap => JHashMap }

import org.eclipse.core.resources.IResource
import org.eclipse.core.runtime.IStatus
import org.eclipse.jdt.core.{
  ICompilationUnit, IJavaElement, IPackageDeclaration, IProblemRequestor, IJavaModelStatusConstants, IType, JavaModelException,
  WorkingCopyOwner }
import org.eclipse.jdt.core.compiler.{ CharOperation, IProblem }
import org.eclipse.jdt.internal.compiler.env
import org.eclipse.jdt.internal.compiler.env.IBinaryType
import org.eclipse.jdt.internal.core.{
  BasicCompilationUnit, BinaryType, ClassFile, DefaultWorkingCopyOwner, JavaModelStatus, JavaProject, JavaElement, PackageFragment }
import org.eclipse.jdt.internal.core.util.Util

import org.eclipse.core.runtime.IProgressMonitor
import org.eclipse.jdt.core.dom.CompilationUnit

import scala.tools.nsc.io.{ AbstractFile, VirtualFile }

import scala.tools.eclipse.ScalaImages
import scala.tools.eclipse.contribution.weaving.jdt.IScalaClassFile

class ScalaClassFile(parent : PackageFragment, name : String, sourceFile : String)
  extends ClassFile(parent, name) with ScalaCompilationUnit with IScalaClassFile {
  override def getImageDescriptor = ScalaImages.SCALA_CLASS_FILE

  override def getElementAt(position : Int) : IJavaElement = {
    val e = getSourceElementAt(position)
    if (e == this) null else e
  }

  def getCorrespondingElement(element : IJavaElement) : Option[IJavaElement] = {
    if (!validateExistence(resource).isOK)
      None
    else {
      val name = element.getElementName
      if (name.length() == 0)
        None
      else {
        val tpe = element.getElementType
        getChildren.find(e => e.getElementName == name && e.getElementType == tpe)
      }
    }
  }
  
  override def codeSelect(offset : Int, length : Int, owner : WorkingCopyOwner) : Array[IJavaElement] =
    codeSelect(this, offset, length, owner)
  
<<<<<<< HEAD
  def getContents() = {
    val buffer = getBuffer
    if(Defensive.notNull(buffer, "getBuffer")) {
      buffer.getCharacters
    } else {
      Array[Char]()
    }
  }
=======
  def getContents() = Option(getSourceMapper) flatMap 
    {mapper => Option(mapper.findSource(getType, getSourceFileName))} getOrElse Array.empty
>>>>>>> a49215d1
    
  override lazy val file : AbstractFile = new VirtualFile(getSourceFileName, getSourceFilePath)
  
  def getSourceFileName() = sourceFile
  
  def getSourceFilePath() = {
    val tpe = getType
    val pkgFrag = tpe.getPackageFragment.asInstanceOf[PackageFragment]
    Util.concatWith(pkgFrag.names, sourceFile, '/')
  }

  def getPackageName() : Array[Array[Char]] = {
    val packageFragment = getParent.asInstanceOf[PackageFragment]
    if (packageFragment == null)
      CharOperation.NO_CHAR_CHAR
    else
      Util.toCharArrays(packageFragment.names)
  }

  class ScalaBinaryType(name : String) extends BinaryType(this, name) {
    lazy val mirror = ScalaClassFile.this.getChildren.find(_.getElementName == name)
	override def exists = mirror.isDefined
	override def getChildren = mirror map (_.asInstanceOf[IType].getChildren) getOrElse Array.empty
  }

  override def getType() : IType = new ScalaBinaryType(getTypeName)
  
  def getMainTypeName() : Array[Char] =
    Util.getNameWithoutJavaLikeExtension(getElementName).toCharArray

  override def getTypeName() : String = {
    val lastDollar = name.lastIndexOf('$')
    if(lastDollar == -1 || lastDollar != name.length-1)
      super.getTypeName
    else {
      val lastDollar0 = name.lastIndexOf('$', lastDollar-1) 
      if (lastDollar0 > -1) Util.localTypeName(name, lastDollar0, name.length()) else name
    }
  }

  def getFileName() : Array[Char] = getPath.toString.toCharArray
    
  override def validateExistence(underlyingResource : IResource) : IStatus = {
	if ((underlyingResource ne null) && !underlyingResource.isAccessible) newDoesNotExistStatus() else JavaModelStatus.VERIFIED_OK
  }

  def getProblems : Array[IProblem] = null
    
  def closeBuffer0() = super.closeBuffer()
  def closing0(info : AnyRef) = super.closing(info)
  def createElementInfo0() = super.createElementInfo()
  def generateInfos0(info : AnyRef, newElements : JHashMap[_, _], monitor : IProgressMonitor) =
    super.generateInfos(info, newElements, monitor)
  def getBufferManager0() = super.getBufferManager()
  def validateExistence0(underlying : IResource) : IStatus = validateExistence(underlying)
  def hasBuffer0() : Boolean = super.hasBuffer()
  def openBuffer0(pm : IProgressMonitor, info : Object) = super.openBuffer(pm, info)
  def resourceExists0(underlyingResource : IResource) = super.resourceExists(underlyingResource) 
  def openAncestors0(newElements : JHashMap[_, _], monitor : IProgressMonitor) { super.openAncestors(newElements, monitor) }
  def getHandleMementoDelimiter0() = super.getHandleMementoDelimiter()
  def isSourceElement0() : Boolean = super.isSourceElement()
}<|MERGE_RESOLUTION|>--- conflicted
+++ resolved
@@ -5,7 +5,6 @@
 
 package scala.tools.eclipse.javaelements
 
-import scala.tools.eclipse.util.Defensive
 import java.util.{ HashMap => JHashMap }
 
 import org.eclipse.core.resources.IResource
@@ -54,19 +53,8 @@
   override def codeSelect(offset : Int, length : Int, owner : WorkingCopyOwner) : Array[IJavaElement] =
     codeSelect(this, offset, length, owner)
   
-<<<<<<< HEAD
-  def getContents() = {
-    val buffer = getBuffer
-    if(Defensive.notNull(buffer, "getBuffer")) {
-      buffer.getCharacters
-    } else {
-      Array[Char]()
-    }
-  }
-=======
   def getContents() = Option(getSourceMapper) flatMap 
     {mapper => Option(mapper.findSource(getType, getSourceFileName))} getOrElse Array.empty
->>>>>>> a49215d1
     
   override lazy val file : AbstractFile = new VirtualFile(getSourceFileName, getSourceFilePath)
   
