/*
 * Copyright 2005-2010 LAMP/EPFL
 */
// $Id$

package scala.tools.eclipse.javaelements

import scala.tools.eclipse.internal.logging.Defensive
import scala.tools.eclipse.ScalaPlugin
import scala.tools.eclipse.internal.logging.Tracer

import java.io.{ PrintWriter, StringWriter }
import java.util.{ Map => JMap }

import org.eclipse.core.resources.IFile
import org.eclipse.jdt.core.{ IAnnotation, ICompilationUnit, IJavaElement, IMemberValuePair, Signature }
import org.eclipse.jdt.core.compiler.CharOperation
import org.eclipse.jdt.internal.core.{
  Annotation, AnnotationInfo => JDTAnnotationInfo, AnnotatableInfo, CompilationUnit => JDTCompilationUnit, ImportContainer,
  ImportContainerInfo, ImportDeclaration, ImportDeclarationElementInfo, JavaElement, JavaElementInfo,
  MemberValuePair, OpenableElementInfo, SourceRefElement }
import org.eclipse.jdt.internal.compiler.classfmt.ClassFileConstants
import org.eclipse.jdt.ui.JavaElementImageDescriptor

import scala.collection.Map
import scala.collection.mutable.HashMap

import scala.tools.nsc.symtab.Flags
import scala.tools.nsc.util.{ NoPosition, Position }

import scala.tools.eclipse.ScalaPresentationCompiler
import scala.tools.eclipse.util.ReflectionUtils

trait ScalaStructureBuilder { self : ScalaPresentationCompiler =>

  class StructureBuilderTraverser(scu : ScalaCompilationUnit, unitInfo : OpenableElementInfo, newElements0 : JMap[AnyRef, AnyRef], sourceLength : Int) {
    private def companionClassOf(s: Symbol): Symbol =
      try {
        s.companionClass
      } catch {
        //BACK-2.8.0 InvalidCompanions doesn't exists, replace by return NoSymbol for every Exception (and log)
        //case e: InvalidCompanions => NoSymbol
        case e => {
          ScalaPlugin.plugin.logError(e)
          NoSymbol
        }
      }

    type OverrideInfo = Int
    val overrideInfos = new collection.mutable.HashMap[Symbol, OverrideInfo]
    def fillOverrideInfos(c : Symbol) {
      if (c ne NoSymbol) {
        val base = c.allOverriddenSymbols
        if (!base.isEmpty) {
          if (c.isDeferred)
            overrideInfos += c -> JavaElementImageDescriptor.OVERRIDES
          else
            overrideInfos += c -> (if(base.exists(!_.isDeferred)) JavaElementImageDescriptor.OVERRIDES else JavaElementImageDescriptor.IMPLEMENTS)
        }
      }
    }

    def methodOverrideInfo(m : Symbol) = overrideInfos.getOrElse(m, 0)
    
    /**
     * Returns a type name for an untyped tree which the JDT should be able to consume,
     * in particular org.eclipse.jdt.internal.compiler.parser.TypeConverter
     */
    def unresolvedType(tree: Tree): String = "null-Type"
    
    trait Owner {
      def parent : Owner
      def jdtOwner = this

      def element : JavaElement
      def elementInfo : JavaElementInfo
      def compilationUnitBuilder : CompilationUnitBuilder = parent.compilationUnitBuilder
      
      def isPackage = false
      def isCtor = false
      def isTemplate = false
      def template : Owner = if (parent != null) parent.template else null

      def addPackage(p : PackageDef) : Owner = this
      def addImport(i : Import) : Owner = this
      def addClass(c : ClassDef) : Owner = this
      def addModule(m : ModuleDef) : Owner = this
      def addVal(v : ValDef) : Owner = this
      def addType(t : TypeDef) : Owner = this
      def addDef(d : DefDef) : Owner = this
      def addFunction(f : Function) : Owner = this
      
      def resetImportContainer {}

      def addChild(child : JavaElement) =
        elementInfo match {
          case scalaMember : ScalaMemberElementInfo => scalaMember.addChild0(child)
          case openable : OpenableElementInfo => OpenableElementInfoUtils.addChild(openable, child)
          case _ =>
        }
      
      def modules : Map[Symbol, ScalaElementInfo] = Map.empty 
      def classes : Map[Symbol, (ScalaElement, ScalaElementInfo)] = Map.empty
      
      def complete {
        def addForwarders(classElem : ScalaElement, classElemInfo : ScalaElementInfo, module: Symbol) {
          def conflictsIn(cls: Symbol, name: Name) =
            if (cls != NoSymbol)
              cls.info.nonPrivateMembers.exists(_.name == name)
            else
              false
          
          /** List of parents shared by both class and module, so we don't add forwarders
           *  for methods defined there - bug #1804 */
          lazy val commonParents = {
            val cps = module.info.baseClasses
            val mps = {
                val comp = companionClassOf(module)
                if (comp == NoSymbol) List() else comp.info.baseClasses
            }
            cps.filter(mps contains)
          }
          /* the setter doesn't show up in members so we inspect the name */
          def conflictsInCommonParent(name: Name) =
            commonParents exists { cp => name startsWith (cp.name + "$") }
                 
          /** Should method `m' get a forwarder in the mirror class? */
          def shouldForward(m: Symbol): Boolean =
            m.isMethod &&
            !m.isConstructor &&
            !m.isStaticMember &&
            !(m.owner == definitions.ObjectClass) && 
            !(m.owner == definitions.AnyClass) &&
            !m.hasFlag(Flags.CASE | Flags.PROTECTED | Flags.DEFERRED) &&
            !module.isSubClass(companionClassOf(module)) &&
            !conflictsIn(definitions.ObjectClass, m.name) &&
            !conflictsInCommonParent(m.name) && 
            !conflictsIn(companionClassOf(module), m.name)
          
          if(Defensive.check(module.isModuleClass, "module %s isModuleClass", module)) {
            for (m <- module.info.nonPrivateMembers; if shouldForward(m)) {
              addForwarder(classElem, classElemInfo, module, m)
            }
          }
        }

        def addForwarder(classElem: ScalaElement, classElemInfo : ScalaElementInfo, module: Symbol, d: Symbol) {
          //val moduleName = javaName(module) // + "$"
          //val className = moduleName.substring(0, moduleName.length() - 1)

          val nm = d.name
          
          val fps = for(vps <- d.tpe.paramss; vp <- vps) yield vp
          
          def paramType(sym : Symbol) = {
            val tpe = sym.tpe
            if (sym.isType || tpe != null)
              uncurry.transformInfo(sym, tpe).typeSymbol
            else {
              NoSymbol
            }
          }
          
          val paramTypes = Array(fps.map(v => Signature.createTypeSignature(mapType(paramType(v)), false)) : _*)
          val paramNames = Array(fps.map(n => nme.getterName(n.name).toString.toArray) : _*)
          
          val defElem = 
            if(d.hasFlag(Flags.ACCESSOR))
              new ScalaAccessorElement(classElem, nm.toString, paramTypes)
            else
              new ScalaDefElement(classElem, nm.toString, paramTypes, true, nm.toString, methodOverrideInfo(d))
          resolveDuplicates(defElem)
          classElemInfo.addChild0(defElem)
          
          val defElemInfo = new ScalaSourceMethodInfo
          
          defElemInfo.setArgumentNames(paramNames)
          defElemInfo.setExceptionTypeNames(new Array[Array[Char]](0))
          val tn = mapType(d.tpe.finalResultType.typeSymbol).toArray
          defElemInfo.asInstanceOf[FnInfo].setReturnType(tn)
  
          val annotsPos = addAnnotations(d, defElemInfo, defElem)
  
          defElemInfo.setFlags0(ClassFileConstants.AccPublic|ClassFileConstants.AccFinal|ClassFileConstants.AccStatic)
          
          val (start, point, end) =
            d.pos match {
              case NoPosition =>
                (module.pos.point, module.pos.point, module.pos.point)
              case pos =>
                (d.pos.startOrPoint, d.pos.point, d.pos.endOrPoint)
            }
            
          val nameEnd = point+defElem.labelName.length-1
            
          defElemInfo.setNameSource0(point, nameEnd)
          defElemInfo.setSourceRange0(start, end)
          
          newElements0.put(defElem, defElemInfo)
        } 
        
        for ((m, mInfo) <- modules) {
          val c = companionClassOf(m)
          if (c != NoSymbol) {
            classes.get(c) match {
              case Some((classElem, classElemInfo)) =>
                addForwarders(classElem, classElemInfo, m.moduleClass)
              case _ =>
            }
          } else {
            val className = m.nameString
            
            val classElem = new ScalaClassElement(element, className, true)
            resolveDuplicates(classElem)
            addChild(classElem)
            
            val classElemInfo = new ScalaElementInfo
            classElemInfo.setHandle(classElem)
            classElemInfo.setFlags0(ClassFileConstants.AccSuper|ClassFileConstants.AccFinal|ClassFileConstants.AccPublic)
            classElemInfo.setSuperclassName("java.lang.Object".toArray)
            classElemInfo.setSuperInterfaceNames(null)
            classElemInfo.setNameSource0(mInfo.getNameSourceStart, mInfo.getNameSourceEnd)
            classElemInfo.setSourceRange0(mInfo.getDeclarationSourceStart, mInfo.getDeclarationSourceEnd)
            
            newElements0.put(classElem, classElemInfo)
            
            addForwarders(classElem, classElemInfo, m.moduleClass)
          }
        }
      }
    }
    
    trait PackageOwner extends Owner { self =>
      override def addPackage(p : PackageDef) : Owner = {
        //println("Package defn: "+p.name+" ["+this+"]")
        
        new Builder {
          val parent = self
          val element = compilationUnitBuilder.element
          val elementInfo = compilationUnitBuilder.elementInfo
          
          override def isPackage = true
          var completed = !compilationUnitBuilder.element.isInstanceOf[JDTCompilationUnit]
          override def addChild(child : JavaElement) = {
            if (!completed) {
              completed = true
              
              val pkgElem = JavaElementFactory.createPackageDeclaration(compilationUnitBuilder.element.asInstanceOf[JDTCompilationUnit], p.symbol.fullName)
              resolveDuplicates(pkgElem)
              compilationUnitBuilder.addChild(pkgElem)

              val pkgElemInfo = JavaElementFactory.createSourceRefElementInfo
              newElements0.put(pkgElem, pkgElemInfo)
            }
            
            compilationUnitBuilder.addChild(child)
          }
        }
      }
    }
    
    trait ImportContainerOwner extends Owner { self =>
      import SourceRefElementInfoUtils._
      import ImportContainerInfoUtils._
    
      var currentImportContainer : Option[(ImportContainer, ImportContainerInfo)] = None
      
      override def resetImportContainer : Unit = currentImportContainer = None
      
      override def addImport(i : Import) : Owner = {
        //println("Import "+i)
        val prefix = i.expr.symbol.fullName
        val pos = i.pos

        def isWildcard(s: ImportSelector) : Boolean = s.name == nme.WILDCARD

        def addImport(name : String, isWildcard : Boolean) {
          val path = prefix+"."+(if(isWildcard) "*" else name)
          
          val (importContainer, importContainerInfo) = currentImportContainer match {
            case Some(ci) => ci
            case None =>
              val importContainerElem = JavaElementFactory.createImportContainer(element)
              val importContainerElemInfo = new ImportContainerInfo
                
              resolveDuplicates(importContainerElem)
              addChild(importContainerElem)
              newElements0.put(importContainerElem, importContainerElemInfo)
              
              val ci = (importContainerElem, importContainerElemInfo)
              currentImportContainer = Some(ci)
              ci
          }
          
          val importElem = JavaElementFactory.createImportDeclaration(importContainer, path, isWildcard)
          resolveDuplicates(importElem)
        
          val importElemInfo = new ImportDeclarationElementInfo
          setSourceRange0(importElemInfo, pos.startOrPoint, pos.endOrPoint)
        
          val children = getChildren(importContainerInfo)
          if (children.isEmpty)
            setChildren(importContainerInfo, Array[IJavaElement](importElem))
          else
            setChildren(importContainerInfo, children ++ Seq(importElem))
            
          newElements0.put(importElem, importElemInfo)
        }

        i.selectors.foreach(s => addImport(s.name.toString, isWildcard(s)))
        
        self
      }
    }
    
    trait ClassOwner extends Owner { self =>
      override val classes = new HashMap[Symbol, (ScalaElement, ScalaElementInfo)]
    
      override def addClass(c : ClassDef) : Owner = {
        //println("Class defn: "+c.name+" ["+this+"]")
        //println("Parents: "+c.impl.parents)
        
        val name0 = c.name.toString
        val isAnon = name0 == "$anon"
        val name = if (isAnon) "" else name0
        
        val parentTree = c.impl.parents.head
        val superclassType = parentTree.tpe
        val (superclassName, primaryType, interfaceTrees) =
          if (superclassType == null)
            (null, null, c.impl.parents)
          else if (superclassType.typeSymbol.isTrait)
            (null, superclassType.typeSymbol, c.impl.parents)
          else {
            val interfaceTrees0 = c.impl.parents.drop(1) 
            val superclassName0 = superclassType.typeSymbol.fullName
            if (superclassName0 == "java.lang.Object") {
              if (interfaceTrees0.isEmpty)
                ("java.lang.Object".toCharArray, null, interfaceTrees0)
              else
                (null, interfaceTrees0.head.tpe.typeSymbol, interfaceTrees0)
            }
            else
              (superclassName0.toCharArray, superclassType.typeSymbol, interfaceTrees0)   
          }

        val sym = c.symbol
        val classElem =
          if(sym hasFlag Flags.TRAIT)
            new ScalaTraitElement(element, name)
          else if (isAnon) {
            val primaryTypeString = if (primaryType != null) primaryType.name.toString else null
            new ScalaAnonymousClassElement(element, primaryTypeString)
          }
          else
            new ScalaClassElement(element, name, false)
        
        resolveDuplicates(classElem)
        addChild(classElem)
        
        val classElemInfo = new ScalaElementInfo
        classes(sym) = (classElem, classElemInfo)
        
        classElemInfo.setHandle(classElem)
        val mask = ~(if (isAnon) ClassFileConstants.AccPublic else 0)
        classElemInfo.setFlags0(mapModifiers(sym) & mask)
        
        val annotsPos = addAnnotations(sym, classElemInfo, classElem)

        classElemInfo.setSuperclassName(superclassName)
        
        val interfaceNames = interfaceTrees.map { t => 
          val tpe = t.tpe
          (if (tpe ne null) mapParamTypeName(tpe) else unresolvedType(t)).toCharArray
        }
        classElemInfo.setSuperInterfaceNames(interfaceNames.toArray)
        
        val (start, end) = if (!isAnon) {
          Defensive.notEmpty(name, "name of Class")
          val start0 = c.pos.point 
          (start0, start0 + name.length - 1)
        } else if (primaryType != null) {
          Defensive.check(primaryType.name.length > 0, "primaryType.name.length > 0")
          val start0 = parentTree.pos.point
          (start0, start0 + primaryType.name.length - 1)
        } else {
          val start0 = parentTree.pos.point
          (start0, start0)
        }
        
        classElemInfo.setNameSource0(start, end)
        setSourceRange(classElemInfo, c, annotsPos)
        newElements0.put(classElem, classElemInfo)

        fillOverrideInfos(sym)
        
        new Builder {
          val parent = self
          val element = classElem
          val elementInfo = classElemInfo
          
          override def isTemplate = true
          override def template = this
        }
      }
    }
    
    trait ModuleOwner extends Owner { self =>
      override val modules = new HashMap[Symbol, ScalaElementInfo]

      override def addModule(m : ModuleDef) : Owner = {
        //println("Module defn: "+m.name+" ["+this+"]")
        
<<<<<<< HEAD
        val sym = symbol(m)
        val isSynthetic = sym.hasFlag(Flags.SYNTHETIC)
=======
        val sym = m.symbol
    	val isSynthetic = sym.hasFlag(Flags.SYNTHETIC)
>>>>>>> 3b4b66b4
        val moduleElem = new ScalaModuleElement(element, m.name.toString, isSynthetic)
        resolveDuplicates(moduleElem)
        addChild(moduleElem)
        
        val moduleElemInfo = new ScalaElementInfo
        sym match {
          case NoSymbol => ()
          case s => if (s.owner.isPackageClass) modules(s) = moduleElemInfo
        }
        
        moduleElemInfo.setHandle(moduleElem)
        moduleElemInfo.setFlags0(mapModifiers(sym)|ClassFileConstants.AccFinal)
        
        val annotsPos = addAnnotations(sym, moduleElemInfo, moduleElem)

        val start = m.pos.point
        val end = start+m.name.length-1
        
        moduleElemInfo.setNameSource0(start, end)
        if (!isSynthetic)
          setSourceRange(moduleElemInfo, m, annotsPos)
        else {
          moduleElemInfo.setSourceRange0(end, end)
        }
        newElements0.put(moduleElem, moduleElemInfo)
        
        val parentTree = m.impl.parents.head
        val superclassType = parentTree.tpe
        val superclassName = (if (superclassType ne null) superclassType.typeSymbol.fullName 
          else unresolvedType(parentTree)).toCharArray
        moduleElemInfo.setSuperclassName(superclassName)
        
        val interfaceTrees = m.impl.parents.drop(1)
        val interfaceNames = interfaceTrees.map { t =>
          val tpe = t.tpe
          (if (tpe ne null) tpe.typeSymbol.fullName else unresolvedType(t)).toCharArray 
        }
        moduleElemInfo.setSuperInterfaceNames(interfaceNames.toArray)

        fillOverrideInfos(sym)
        
        val mb = new Builder {
          val parent = self
          val element = moduleElem
          val elementInfo = moduleElemInfo
          
          override def isTemplate = true
          override def template = this
        }

        val instanceElem = new ScalaModuleInstanceElement(moduleElem)
        resolveDuplicates(instanceElem)
        mb.addChild(instanceElem)
        
        val instanceElemInfo = new ScalaSourceFieldElementInfo
        instanceElemInfo.setFlags0(ClassFileConstants.AccPublic | ClassFileConstants.AccStatic | ClassFileConstants.AccFinal)
        instanceElemInfo.setTypeName(moduleElem.getFullyQualifiedName('.').toCharArray)
        setSourceRange(instanceElemInfo, m, annotsPos)
        instanceElemInfo.setNameSource0(start, end)
        
        newElements0.put(instanceElem, instanceElemInfo)
        
        mb
      }
    }
    
    trait ValOwner extends Owner { self =>
      override def addVal(v : ValDef) : Owner = {
        //println("Val defn: >"+nme.getterName(v.name)+"< ["+this+"]")
        
        val elemName = nme.getterName(v.name)
        val sym = v.symbol
        val display = elemName.toString+" : "+sym.tpe.toString
        
        val valElem =
          if(sym.hasFlag(Flags.MUTABLE))
            new ScalaVarElement(element, elemName.toString, display)
          else
            new ScalaValElement(element, elemName.toString, display)
        resolveDuplicates(valElem)
        addChild(valElem)
        
        val valElemInfo = new ScalaSourceFieldElementInfo
        val jdtFinal = if(sym.hasFlag(Flags.MUTABLE)) 0 else ClassFileConstants.AccFinal
        valElemInfo.setFlags0(mapModifiers(sym)|jdtFinal)
        
        val annotsPos = addAnnotations(sym, valElemInfo, valElem)
        
        val start = v.pos.point
        val end = start+elemName.length-1
        
        valElemInfo.setNameSource0(start, end)
        setSourceRange(valElemInfo, v, annotsPos)
        newElements0.put(valElem, valElemInfo)

        val tn = mapType(v.tpt).toArray
        valElemInfo.setTypeName(tn)
        
        self
      }
    }
    
    trait TypeOwner extends Owner { self =>
      override def addType(t : TypeDef) : Owner = {
        //println("Type defn: >"+t.name.toString+"< ["+this+"]")
        
<<<<<<< HEAD
        val sym = symbol(t)
        val display = t.name.toString+" : "+sym.tpe.toString
=======
        val sym = t.symbol
    	val name = t.name.toString
>>>>>>> 3b4b66b4

        val typeElem = new ScalaTypeElement(element, name, name)
        resolveDuplicates(typeElem)
        addChild(typeElem)

        val typeElemInfo = new ScalaSourceFieldElementInfo
        typeElemInfo.setFlags0(mapModifiers(sym))

        val annotsPos = addAnnotations(sym, typeElemInfo, typeElem)
        
        val start = t.pos.point
        val end = start + t.name.length -1

        typeElemInfo.setNameSource0(start, end)
        setSourceRange(typeElemInfo, t, annotsPos)
        newElements0.put(typeElem, typeElemInfo)
        
        if(t.rhs.symbol == NoSymbol) {
          //println("Type is abstract")
          val tn = "java.lang.Object".toArray
          typeElemInfo.setTypeName(tn)
        } else {
          //println("Type has type: "+t.rhs.symbol.fullName)
          val tn = mapType(t.rhs).toArray
          typeElemInfo.setTypeName(tn)
        }
        
        new Builder {
          val parent = self
          val element = typeElem
          val elementInfo = typeElemInfo
        } 
      }
    }

    trait DefOwner extends Owner { self =>
      override def addDef(d : DefDef) : Owner = {
        //println("Def defn: "+d.name+" ["+this+"]")
<<<<<<< HEAD
        val sym = symbol(d)
        val isCtor0 = sym.isConstructor
=======
        val sym = d.symbol
    	val isCtor0 = sym.isConstructor
>>>>>>> 3b4b66b4
        val nameString =
          if(isCtor0)
            sym.owner.simpleName + (if (sym.owner.isModuleClass) "$" else "")
          else
            d.name.toString
        
        val fps = for(vps <- d.vparamss; vp <- vps) yield vp
        
        def paramType(v : ValDef) = {
          val sym = v.symbol
          val tpt = v.tpt
          val tpe = tpt.tpe
          if (sym.isType || tpe != null)
            uncurry.transformInfo(sym, tpe).typeSymbol
          else {
            NoSymbol
          }
        }
        
        val paramTypes = Array(fps.map(v => Signature.createTypeSignature(mapType(paramType(v)), false)) : _*)
        val paramNames = Array(fps.map(n => nme.getterName(n.name).toString.toArray) : _*)
        
        val sw = new StringWriter
        val tp = newTreePrinter(new PrintWriter(sw))
        tp.print(tp.symName(d, d.name))
        tp.printTypeParams(d.tparams)
        d.vparamss foreach tp.printValueParams
        if (d.tpt.tpe != null) {
          sw.write(" : ")
          tp.print(d.tpt)
        }
        tp.flush
        val display = sw.toString
        
        val defElem = 
          if(sym hasFlag Flags.ACCESSOR)
            new ScalaAccessorElement(element, nameString, paramTypes)
          else if(isTemplate)
            new ScalaDefElement(element, nameString, paramTypes, sym hasFlag Flags.SYNTHETIC, display, methodOverrideInfo(sym))
          else
            new ScalaFunctionElement(template.element, element, nameString, paramTypes, display)
        resolveDuplicates(defElem)
        addChild(defElem)
        
        val defElemInfo : FnInfo =
          if(isCtor0)
            new ScalaSourceConstructorInfo
          else
            new ScalaSourceMethodInfo
        
        defElemInfo.setArgumentNames(paramNames)
        defElemInfo.setExceptionTypeNames(new Array[Array[Char]](0))
        val tn = mapType(d.tpt).toArray
        defElemInfo.asInstanceOf[FnInfo].setReturnType(tn)

        val annotsPos = addAnnotations(sym, defElemInfo, defElem)

        val mods =
          if(isTemplate)
            mapModifiers(sym)
          else
            ClassFileConstants.AccPrivate

        defElemInfo.setFlags0(mods)
        
        if (isCtor0) {
          elementInfo match {
            case smei : ScalaMemberElementInfo =>
              defElemInfo.setNameSource0(smei.getNameSourceStart0, smei.getNameSourceEnd0)
              if (sym.isPrimaryConstructor) {
                //FIXME ? in original code start is set to smei.getNameSourceEnd0 (why ?)  
                defElemInfo.setSourceRange0(smei.getNameSourceStart0, smei.getNameSourceEnd0)
              } else {
                defElemInfo.setSourceRange0(smei.getDeclarationSourceStart0, smei.getDeclarationSourceEnd0)
              }
            case _ => Tracer.println("WARN constructor of " + defElem.labelName + " can't handle elementInfo (define start/end) : " + elementInfo)
          }
        } else {
          val start = d.pos.point
          val end = if (Defensive.notEmpty(defElem.labelName, "defElem.labelName notEmpty : %s", defElem)) {
              // disable subtraction if iSetter, can introduce end < start, why 4 ??
              start+defElem.labelName.length-1//-(if (sym.isSetter) 4 else 0)
          } else {
              start + 1
          }
          defElemInfo.setNameSource0(start, end)
          setSourceRange(defElemInfo, d, annotsPos)
        }
        
        newElements0.put(defElem, defElemInfo)
        
        new Builder {
          val parent = self
          val element = defElem
          val elementInfo = defElemInfo

          override def isCtor = isCtor0
          override def addVal(v : ValDef) = this
          override def addType(t : TypeDef) = this
        }
      }
    }
      
    def resolveDuplicates(handle : SourceRefElement) {
      while (newElements0.containsKey(handle)) {
        handle.occurrenceCount += 1
      }
    }
    
    def addAnnotations(sym : Symbol, parentInfo : AnnotatableInfo, parentHandle : JavaElement) : Position =
      addAnnotations(try { sym.annotations } catch { case _ => Nil }, parentInfo, parentHandle)
    
    def addAnnotations(annots : List[AnnotationInfo], parentInfo : AnnotatableInfo, parentHandle : JavaElement) : Position = {
      import SourceRefElementInfoUtils._
      import JDTAnnotationUtils._
      
      def getMemberValuePairs(owner : JavaElement, memberValuePairs : List[(Name, ClassfileAnnotArg)]) : Array[IMemberValuePair] = {
        def getMemberValue(value : ClassfileAnnotArg) : (Int, Any) = {
          value match {
            case LiteralAnnotArg(const) => 
              const.tag match {
                case BooleanTag => (IMemberValuePair.K_BOOLEAN, const.booleanValue)
                case ByteTag    => (IMemberValuePair.K_BYTE, const.byteValue)
                case ShortTag   => (IMemberValuePair.K_SHORT, const.shortValue)
                case CharTag    => (IMemberValuePair.K_CHAR, const.charValue)
                case IntTag     => (IMemberValuePair.K_INT, const.intValue)
                case LongTag    => (IMemberValuePair.K_LONG, const.longValue)
                case FloatTag   => (IMemberValuePair.K_FLOAT, const.floatValue)
                case DoubleTag  => (IMemberValuePair.K_DOUBLE, const.doubleValue)
                case StringTag  => (IMemberValuePair.K_STRING, const.stringValue)
                case ClassTag   => (IMemberValuePair.K_CLASS, const.typeValue.typeSymbol.fullName)
                case EnumTag    => (IMemberValuePair.K_QUALIFIED_NAME, const.tpe.typeSymbol.fullName+"."+const.symbolValue.name.toString)
              }
            case ArrayAnnotArg(args) =>
              val taggedValues = args.map(getMemberValue)
              val firstTag = taggedValues.head._1
              val tag = if (taggedValues.exists(_._1 != firstTag)) IMemberValuePair.K_UNKNOWN else firstTag
              val values = taggedValues.map(_._2)
              (tag, values)
            case NestedAnnotArg(annInfo) =>
              (IMemberValuePair.K_ANNOTATION, addAnnotations(List(annInfo), null, owner))
          }
        }
        
        for ((name, value) <- memberValuePairs.toArray) yield { 
          val (kind, jdtValue) = getMemberValue(value)
          new MemberValuePair(name.toString, jdtValue, kind)
        }
      }

      annots.foldLeft(NoPosition : Position) { (pos, annot) => {
        if (!annot.pos.isOpaqueRange)
          pos
        else {
          //val nameString = annot.atp.typeSymbol.fullName
          val nameString = annot.atp.typeSymbol.nameString
          val handle = new Annotation(parentHandle, nameString)
          resolveDuplicates(handle)
  
          val info = new JDTAnnotationInfo
          newElements0.put(handle, info)
  
          // pos.startOrPoint can == pos.endOrPoint == pos.point
          info.nameStart = annot.pos.startOrPoint
          info.nameEnd = annot.pos.endOrPoint
          setSourceRange0(info, info.nameStart, info.nameEnd)
  
          val memberValuePairs = annot.assocs
          val membersLength = memberValuePairs.length
          if (membersLength == 0)
            info.members = Annotation.NO_MEMBER_VALUE_PAIRS
          else
            info.members = getMemberValuePairs(handle, memberValuePairs)
        
          if (parentInfo != null) {
            val annotations0 = getAnnotations(parentInfo)
            val length = annotations0.length
            val annotations = new Array[IAnnotation](length+1)
            Array.copy(annotations0, 0, annotations, 0, length)
            annotations(length) = handle
            setAnnotations(parentInfo, annotations)
          }
          
          annot.pos union pos
        }
      }}
    }
    
    class CompilationUnitBuilder extends PackageOwner with ImportContainerOwner with ClassOwner with ModuleOwner {
      val parent = null
      val element = scu
      val elementInfo = unitInfo
      override def compilationUnitBuilder = this 
    }
    
    abstract class Builder extends PackageOwner with ImportContainerOwner with ClassOwner with ModuleOwner with ValOwner with TypeOwner with DefOwner
    
    def setSourceRange(info : ScalaMemberElementInfo, tree : Tree, annotsPos : Position) {
      import Math.{ max, min }
      
      val pos = tree.pos
      val (start, end) =
        if (pos.isDefined) {
          val pos0 = if (annotsPos.isOpaqueRange) pos union annotsPos else pos
<<<<<<< HEAD
          val sym = tree.symbol.initialize
          val pos1 = if (sym == NoSymbol) {
            pos0
          } else {
=======
          val sym = tree.symbol
          val start0 = if (sym == NoSymbol)
            pos0.startOrPoint
          else
>>>>>>> 3b4b66b4
            try {
              docCommentPos(sym) match {
                case NoPosition => pos0
                case cpos => cpos
              }
            } catch {
              case _ => pos0
            }
          }
          (pos1.startOrPoint, pos1.endOrPoint) //start0 can == pos0.endOrPoint == pos0.point 
        } else {
          Tracer.println("WARN set sourceRange(-1, -1) for : " + info) 	
          (-1, -1)
        }
      info.setSourceRange0(start, end)
    }
    
    def traverse(tree: Tree) {
      traverse(tree, new CompilationUnitBuilder)
    }

    def traverse(tree: Tree, builder : Owner) {
      val (newBuilder, children) = {
        tree match {
          case _ : Import =>
          case _ => builder.resetImportContainer
        }
      
        tree match {
          case dt : DefTree if dt.symbol.isSynthetic => (builder, Nil)
          case pd : PackageDef => (builder.addPackage(pd), pd.stats)
          case i : Import => (builder.addImport(i), Nil)
          case cd : ClassDef => (builder.addClass(cd), List(cd.impl))
          case md : ModuleDef => (builder.addModule(md), List(md.impl))
          case vd : ValDef =>  (builder.addVal(vd), List(vd.rhs))
          case td : TypeDef => (builder.addType(td), List(td.rhs))
          case dd : DefDef => {
            if(dd.name != nme.MIXIN_CONSTRUCTOR) {
              (builder.addDef(dd), List(dd.tpt, dd.rhs))
            } else (builder, Nil)
          }
          case Template(parents, self,  body) => (builder, body)
          case Function(vparams, body) => (builder, Nil)
          case _ => (builder, tree.children)
        }
      }
      children.foreach {traverse(_, newBuilder)}
      if (newBuilder ne builder) newBuilder.complete
    }
  }
}

object JDTAnnotationUtils extends ReflectionUtils {
  val aiClazz = classOf[AnnotatableInfo]
  val annotationsField = getDeclaredField(aiClazz, "annotations")

  def getAnnotations(ai : AnnotatableInfo) = annotationsField.get(ai).asInstanceOf[Array[IAnnotation]]
  def setAnnotations(ai : AnnotatableInfo, annotations : Array[IAnnotation]) = annotationsField.set(ai, annotations)
}<|MERGE_RESOLUTION|>--- conflicted
+++ resolved
@@ -15,10 +15,7 @@
 import org.eclipse.core.resources.IFile
 import org.eclipse.jdt.core.{ IAnnotation, ICompilationUnit, IJavaElement, IMemberValuePair, Signature }
 import org.eclipse.jdt.core.compiler.CharOperation
-import org.eclipse.jdt.internal.core.{
-  Annotation, AnnotationInfo => JDTAnnotationInfo, AnnotatableInfo, CompilationUnit => JDTCompilationUnit, ImportContainer,
-  ImportContainerInfo, ImportDeclaration, ImportDeclarationElementInfo, JavaElement, JavaElementInfo,
-  MemberValuePair, OpenableElementInfo, SourceRefElement }
+import org.eclipse.jdt.internal.core.{Annotation, AnnotationInfo => JDTAnnotationInfo, AnnotatableInfo, CompilationUnit => JDTCompilationUnit, ImportContainer, ImportContainerInfo, ImportDeclaration, ImportDeclarationElementInfo, JavaElement, JavaElementInfo,MemberValuePair, OpenableElementInfo, SourceRefElement }
 import org.eclipse.jdt.internal.compiler.classfmt.ClassFileConstants
 import org.eclipse.jdt.ui.JavaElementImageDescriptor
 
@@ -38,8 +35,6 @@
       try {
         s.companionClass
       } catch {
-        //BACK-2.8.0 InvalidCompanions doesn't exists, replace by return NoSymbol for every Exception (and log)
-        //case e: InvalidCompanions => NoSymbol
         case e => {
           ScalaPlugin.plugin.logError(e)
           NoSymbol
@@ -411,13 +406,8 @@
       override def addModule(m : ModuleDef) : Owner = {
         //println("Module defn: "+m.name+" ["+this+"]")
         
-<<<<<<< HEAD
-        val sym = symbol(m)
-        val isSynthetic = sym.hasFlag(Flags.SYNTHETIC)
-=======
         val sym = m.symbol
     	val isSynthetic = sym.hasFlag(Flags.SYNTHETIC)
->>>>>>> 3b4b66b4
         val moduleElem = new ScalaModuleElement(element, m.name.toString, isSynthetic)
         resolveDuplicates(moduleElem)
         addChild(moduleElem)
@@ -524,13 +514,8 @@
       override def addType(t : TypeDef) : Owner = {
         //println("Type defn: >"+t.name.toString+"< ["+this+"]")
         
-<<<<<<< HEAD
-        val sym = symbol(t)
-        val display = t.name.toString+" : "+sym.tpe.toString
-=======
         val sym = t.symbol
     	val name = t.name.toString
->>>>>>> 3b4b66b4
 
         val typeElem = new ScalaTypeElement(element, name, name)
         resolveDuplicates(typeElem)
@@ -569,13 +554,8 @@
     trait DefOwner extends Owner { self =>
       override def addDef(d : DefDef) : Owner = {
         //println("Def defn: "+d.name+" ["+this+"]")
-<<<<<<< HEAD
-        val sym = symbol(d)
-        val isCtor0 = sym.isConstructor
-=======
         val sym = d.symbol
     	val isCtor0 = sym.isConstructor
->>>>>>> 3b4b66b4
         val nameString =
           if(isCtor0)
             sym.owner.simpleName + (if (sym.owner.isModuleClass) "$" else "")
@@ -780,27 +760,20 @@
       val (start, end) =
         if (pos.isDefined) {
           val pos0 = if (annotsPos.isOpaqueRange) pos union annotsPos else pos
-<<<<<<< HEAD
-          val sym = tree.symbol.initialize
-          val pos1 = if (sym == NoSymbol) {
-            pos0
+          val sym = tree.symbol
+          val start0 = if (sym == NoSymbol) {
+            pos0.startOrPoint
           } else {
-=======
-          val sym = tree.symbol
-          val start0 = if (sym == NoSymbol)
-            pos0.startOrPoint
-          else
->>>>>>> 3b4b66b4
             try {
               docCommentPos(sym) match {
-                case NoPosition => pos0
-                case cpos => cpos
+                case NoPosition => pos0.startOrPoint
+                case cpos => cpos.startOrPoint
               }
             } catch {
-              case _ => pos0
+              case _ => pos0.startOrPoint
             }
           }
-          (pos1.startOrPoint, pos1.endOrPoint) //start0 can == pos0.endOrPoint == pos0.point 
+		      (start0, pos0.endOrPoint)
         } else {
           Tracer.println("WARN set sourceRange(-1, -1) for : " + info) 	
           (-1, -1)
