--- conflicted
+++ resolved
@@ -2,11 +2,7 @@
 <feature
   id="org.scala-ide.sdt.source.feature"
   label="Scala IDE for Eclipse Source"
-<<<<<<< HEAD
-  version="1.0.0.qualifier"
-=======
   version="2.0.0.qualifier"
->>>>>>> d76383b3
   provider-name="scala-ide.org">
 
   <description url="http://scala-ide.org/">
