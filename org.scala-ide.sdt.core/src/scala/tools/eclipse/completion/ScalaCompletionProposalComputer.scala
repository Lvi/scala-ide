--- conflicted
+++ resolved
@@ -76,7 +76,7 @@
   private def findCompletions(position: Int, fulltext : Array[Char], selectionProvider : ISelectionProvider)(sourceFile: SourceFile, compiler: ScalaPresentationCompiler): java.util.List[_] = {
     val pos = compiler.rangePos(sourceFile, position, position, position)
     
-    val chars = context.getDocument.get.toCharArray
+    val chars = fulltext
     val region = ScalaWordFinder.findCompletionPoint(chars, position)
     val start = if (region == null) position else region.getOffset
     
@@ -84,16 +84,9 @@
     compiler.askTypeAt(pos, typed)
     val t1 = typed.get.left.toOption
 
-<<<<<<< HEAD
-    val chars = fulltext
-    val (start, completed) = compiler.ask { () =>
-      val completed = new compiler.Response[List[compiler.Member]]
-      val start = t1 match {
-=======
     val completed = new compiler.Response[List[compiler.Member]]
     compiler.askOption{ () =>
       t1 match {
->>>>>>> 0922f6c6
         case Some(s@compiler.Select(qualifier, name)) if qualifier.pos.isDefined && qualifier.pos.isRange =>
           val cpos0 = qualifier.pos.end 
           val cpos = compiler.rangePos(sourceFile, cpos0, cpos0, cpos0)
@@ -107,13 +100,8 @@
           compiler.askScopeCompletion(cpos, completed)
       }
     }
-<<<<<<< HEAD
 
     val prefix = (if (position <= start) Array.empty[Char] else fulltext.slice(start, position-start))
-=======
-    
-    val prefix = (if (position <= start) "" else scu.getBuffer.getText(start, position-start).trim).toArray
->>>>>>> 0922f6c6
     
     def nameMatches(sym : compiler.Symbol) = prefixMatches(sym.decodedName.toString.toArray, prefix)  
     val buff = new collection.mutable.ListBuffer[ICompletionProposal]
@@ -162,11 +150,12 @@
        if (sym.owner == compiler.definitions.AnyClass
            || sym.owner == compiler.definitions.AnyRefClass
            || sym.owner == compiler.definitions.ObjectClass) { 
+//         println("decreased relevance for Any/AnyRef owner:" + sym )
          relevance -= 40
        }
+//       println("\t" + relevance)
        
        val contextString = sym.paramss.map(_.map(p => "%s: %s".format(p.decodedName, p.tpe)).mkString("(", ", ", ")")).mkString("")
-<<<<<<< HEAD
        buff += new ScalaCompletionProposal(start, name, signature, contextString, container, relevance, image, selectionProvider)
     }     
     
@@ -189,28 +178,6 @@
     //BACK-2.8
     //collection.JavaConversions.seqAsJavaList(buff.toList)
     collection.JavaConversions.asJavaList(buff.toList)
-=======
-       buff += new ScalaCompletionProposal(start, name, signature, contextString, container, relevance, image, context.getViewer.getSelectionProvider)
-    }
-
-    for (completions <- completed.get.left.toOption) {
-      compiler.askOption { () =>
-        for (completion <- completions) {
-          completion match {
-            case compiler.TypeMember(sym, tpe, accessible, inherited, viaView) if nameMatches(sym) =>
-              addCompletionProposal(sym, tpe, inherited, viaView)
-            case compiler.ScopeMember(sym, tpe, accessible, _) if nameMatches(sym) =>
-              addCompletionProposal(sym, tpe, false, compiler.NoSymbol)
-            case _ =>
-          }
-        }
-      }
-    }
-    
-    // COMPAT: 2.8 compatiblity. backwards compatible: this compiles both with 2.9 and 2.8
-    import collection.JavaConversions._
-    buff.toList: java.util.List[ICompletionProposal]
->>>>>>> 0922f6c6
   }    
   
   private class ScalaCompletionProposal(startPos: Int, completion: String, display: String, contextName: String, 
