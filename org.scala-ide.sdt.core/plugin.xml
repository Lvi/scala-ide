--- conflicted
+++ resolved
@@ -79,15 +79,15 @@
       </page>
       <page
             category="org.scala-ide.sdt.core.preferences"
-<<<<<<< HEAD
+            class="scala.tools.eclipse.properties.OrganizeImportsPreferencesPage"
+            id="scala.tools.eclipse.properties.OrganizeImportsPreferencesPage"
+            name="Organize Imports">
+      </page>
+      <page
+            category="org.scala-ide.sdt.core.preferences"
             class="scala.tools.eclipse.ui.preferences.ImplicitsPreferencePage"
             id="org.scala-ide.sdt.core.preferences.Implicits"
             name="Implicits">
-=======
-            class="scala.tools.eclipse.properties.OrganizeImportsPreferencesPage"
-            id="scala.tools.eclipse.properties.OrganizeImportsPreferencesPage"
-            name="Organize Imports">
->>>>>>> 0922f6c6
       </page>
    </extension>
 
@@ -694,11 +694,10 @@
            class="scala.tools.eclipse.formatter.ScalaFormatterPreferenceInitializer">
      </initializer>
      <initializer
-<<<<<<< HEAD
+           class="scala.tools.eclipse.properties.OrganizeImportsPreferencesInitializer">
+     </initializer>
+     <initializer
            class="scala.tools.eclipse.ui.preferences.ImplicitsPagePreferenceInitializer">
-=======
-           class="scala.tools.eclipse.properties.OrganizeImportsPreferencesInitializer">
->>>>>>> 0922f6c6
      </initializer>
   </extension>
 
@@ -928,7 +927,6 @@
                </objectClass>
             </enablement>
          </action>
-<<<<<<< HEAD
    <!--<action
                class="scala.tools.eclipse.refactoring.ShowReferencesAction"
                definitionId="scala.tools.eclipse.refactoring.command.ShowReferences"
@@ -942,8 +940,13 @@
                </objectClass>
             </enablement>
   </action>-->
-=======
->>>>>>> 0922f6c6
+         <action
+               class="scala.tools.eclipse.quickfix.AddImportAction"
+               definitionId="scala.tools.eclipse.refactoring.command.AddImport"
+               id="scala.tools.eclipse.refactoring.addImportAction"
+               label="Add Import"
+               tooltip="Add Import">
+         </action>
          <action
                class="scala.tools.eclipse.actions.RunSelectionAction"
                definitionId="scala.tools.eclipse.interpreter.RunSelection"
@@ -985,7 +988,6 @@
          categoryId="scala.tools.eclipse.refactoring.commands.refactoring"
          id="scala.tools.eclipse.refactoring.command.Rename"
          name="Rename"/>
-<<<<<<< HEAD
       <!--<command
          categoryId="scala.tools.eclipse.refactoring.commands.refactoring"
          id="scala.tools.eclipse.refactoring.command.ShowReferences"
@@ -997,14 +999,11 @@
       <command
             categoryId="scala.tools.eclipse.category"
             id="org.scala-ide.sdt.core.commands.ToggleImplicitsDisplay"
-            name="Toggle Implicits Display">
-      </command>
-=======
+            name="Toggle Implicits Display"/>
       <command
          categoryId="org.eclipse.debug.ui.category.run"
          id="scala.tools.eclipse.interpreter.RunSelection"
          name="Send Selection to REPL"/>
->>>>>>> 0922f6c6
 </extension>
 
    <extension point="org.eclipse.ui.contexts">
@@ -1014,7 +1013,6 @@
               id="scala.tools.eclipse.scalaEditorScope" />
    </extension>
 
-<<<<<<< HEAD
   <extension
       point="org.eclipse.ui.bindings"> <!-- M1 == Ctrl/Cmd, M2 == Shift M3 == Alt -->
    <!--
@@ -1023,17 +1021,6 @@
    -->
    <sequenceModifier find="M2+M3" replace="M1+M3" platforms="cocoa,carbon" />
     
-=======
-<extension
-      point="org.eclipse.ui.bindings"> <!-- M1 == Ctrl/Cmd, M2 == Shift M3 == Alt -->
-   <!-- Bindings to be replaced with Mac bindings like in the JDT (see http://dev.eclipse.org/viewcvs/viewvc.cgi/org.eclipse.jdt.ui/plugin.xml) -->
-   <sequenceModifier find="M2+M3" replace="M1+M3" platforms="cocoa,carbon" />
-   <key
-         commandId="scala.tools.eclipse.refactoring.commands.quickMenu"
-         schemeId="org.eclipse.ui.defaultAcceleratorConfiguration"
-         contextId="scala.tools.eclipse.scalaEditorScope"
-         sequence="M2+M3+T"/> 
->>>>>>> 0922f6c6
    <key
        commandId="scala.tools.eclipse.refactoring.commands.quickMenu"
        schemeId="org.eclipse.ui.defaultAcceleratorConfiguration"
@@ -1050,19 +1037,10 @@
        contextId="scala.tools.eclipse.scalaEditorScope"
        sequence="M2+M3+L"/>
    <key
-<<<<<<< HEAD
        commandId="scala.tools.eclipse.refactoring.command.InlineLocal"
        schemeId="org.eclipse.ui.defaultAcceleratorConfiguration"
        contextId="scala.tools.eclipse.scalaEditorScope"
        sequence="M2+M3+I"/>
-=======
-   		 commandId="scala.tools.eclipse.refactoring.command.Rename"
-   		 schemeId="org.eclipse.ui.defaultAcceleratorConfiguration"
-   		 contextId="scala.tools.eclipse.scalaEditorScope"
-   		 sequence="M2+M3+R"/>
-   </extension>
-   <extension point="org.eclipse.ui.bindings"> <!-- Cross-platform bindings -->
->>>>>>> 0922f6c6
    <key
        commandId="scala.tools.eclipse.refactoring.command.Rename"
        schemeId="org.eclipse.ui.defaultAcceleratorConfiguration"
@@ -1081,18 +1059,15 @@
        contextId="scala.tools.eclipse.scalaEditorScope"
        sequence="M1+M2+I"/>
    <key
-<<<<<<< HEAD
          commandId="scala.tools.eclipse.refactoring.command.AddImport"
          contextId="scala.tools.eclipse.scalaEditorScope"
          schemeId="org.eclipse.ui.defaultAcceleratorConfiguration"
-         sequence="M1+M2+M">
-   </key>
-=======
+         sequence="M1+M2+M"/>
+   <key
        commandId="scala.tools.eclipse.interpreter.RunSelection"
        schemeId="org.eclipse.ui.defaultAcceleratorConfiguration"
        contextId="scala.tools.eclipse.scalaEditorScope"
        sequence="M1+M2+X"/>
->>>>>>> 0922f6c6
 
    </extension>
    <extension
@@ -1140,7 +1115,6 @@
     </javaCompletionProposalComputer>
  </extension>
  <extension
-<<<<<<< HEAD
        id="scalaProposalCategory"
        name="Scala Proposals"
        point="org.eclipse.jdt.ui.javaCompletionProposalComputer">
@@ -1193,7 +1167,7 @@
           name="Semantic Highlighting">
     </participant>
  </extension>
-=======
+ <extension
        point="org.eclipse.ltk.core.refactoring.renameParticipants">
     <renameParticipant
           class="scala.tools.eclipse.refactoring.rename.RenameParticipant"
@@ -1226,5 +1200,4 @@
           restorable="false">
     </view>
  </extension> 
->>>>>>> 0922f6c6
 </plugin>