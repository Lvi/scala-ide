/*
 * Copyright 2005-2010 LAMP/EPFL
 */
// $Id$

package scala.tools.eclipse

import scala.tools.eclipse.util.Tracer
import scala.collection.immutable.Set
import scala.collection.mutable.{ LinkedHashSet, HashMap, HashSet }
import java.io.File.pathSeparator
import org.eclipse.core.resources.{ IContainer, IFile, IFolder, IMarker, IProject, IResource, IResourceProxy, IResourceProxyVisitor, IWorkspaceRunnable }
import org.eclipse.core.runtime.{ FileLocator, IPath, IProgressMonitor, Path, SubMonitor}
import org.eclipse.jdt.core.{ IClasspathEntry, IJavaProject, JavaCore }
import org.eclipse.jdt.internal.core.JavaProject
import org.eclipse.jdt.internal.core.builder.{ ClasspathDirectory, ClasspathLocation, NameEnvironment }
import org.eclipse.jdt.internal.core.util.Util
import org.eclipse.swt.widgets.{ Display, Shell }
import scala.tools.nsc.{ MissingRequirementError }
import scala.tools.nsc.interactive.compat.{Settings, Info}
import scala.tools.nsc.util.SourceFile
import scala.tools.eclipse.javaelements.ScalaCompilationUnit
import scala.tools.eclipse.properties.PropertyStore
import scala.tools.eclipse.util.{ Cached, EclipseResource, IDESettings, OSGiUtils, ReflectionUtils }
import scala.tools.eclipse.ui.semantic.highlighting.UnusedImportsAnalyzer
import scala.tools.nsc.io.AbstractFile
import scala.ref.SoftReference

trait BuildSuccessListener {
  def buildSuccessful(): Unit
}

class ScalaProject(val underlying: IProject) {
  import ScalaPlugin.plugin

  private var buildManagerRef : SoftReference[EclipseBuildManager] = {
    val b = new SoftReference[EclipseBuildManager](null)
    b.clear()
    b
  }
  
  private val resetPendingLock = new Object
  private var resetPending = false
  
  private val buildListeners = new HashSet[BuildSuccessListener]

  private val presentationCompiler = new Cached[ScalaPresentationCompiler] {
    override def create() = {
      try {
        Tracer.println("create a new ScalaPresentationCompiler for " + underlying.getName )
        val settings = new Settings({x => ScalaPlugin.plugin.logWarning(x, None)})
        settings.printtypes.tryToSet(Nil)
        initialize(settings, isPCSetting(settings))
        val compiler = if (IDESettings.exceptionOnCreatePresentationCompiler.value) {
          throw new Exception("exceptionOnCreatePresentationCompiler == true")
        } else  if (Info.scalaVersion.startsWith("2.9")) {
          new ScalaPresentationCompiler(settings)
        } else {
          new ScalaPresentationCompiler(settings) with scalac_28.TopLevelMapTyper {
            def project = ScalaProject.this
          }
        }
        compiler
      } catch {
        case ex@MissingRequirementError(required) =>
          failedCompilerInitialization("Could not initialize Scala compiler because it could not find a required class: " + required)
          plugin.logError(ex)
          throw ex
        case ex =>
          failedCompilerInitialization("error initializing Scala compiler properly : "+ ex.getMessage)
          plugin.logError(ex)
          throw ex
      }
    }

    override def destroy(compiler : ScalaPresentationCompiler) {
      compiler.destroy()
    }

    /** Compiler settings that are honored by the presentation compiler. */
    private def isPCSetting(settings: Settings): Set[Settings#Setting] = {
      import settings.{ plugin => pluginSetting, _ }
      Set(deprecation, 
        unchecked, 
        pluginOptions, 
        verbose,
        Xexperimental, 
        future, 
        Xmigration28, 
        pluginSetting,
        pluginsDir,
        YpresentationDebug, 
        YpresentationVerbose, 
        YpresentationLog, 
        YpresentationReplay, 
        YpresentationDelay)
    }

    private def failedCompilerInitialization(msg: String) {
      import org.eclipse.jface.dialogs.MessageDialog
      Display.getDefault asyncExec new Runnable {
        def run() {
//            ToggleScalaNatureAction.toggleScalaNature(underlying)
          MessageDialog.openWarning(null, "Error initializing the Scala compiler in project %s".format(underlying.getName),
          msg +
          ". The editor will not try to re-initialize the compiler until you change the classpath and " +
          " reopen project %s .".format(underlying.getName))
        }
      }
    }

  }

  private def getOrFailed[U](v : Either[Throwable, U]) : U = v match {
    case Right(t) => t
    case Left(ex) => throw new IllegalStateException("failed to access value", ex) //to have the stack trace of the caller and the of the compiler creation (async)
  }

  override def toString = underlying.getName

  def externalDepends = underlying.getReferencedProjects

  lazy val javaProject = {
    if (!underlying.exists())
      underlying.create(null)
    JavaCore.create(underlying)
  }

  private def toIFolder(v : IPath) : IFolder = {
    // findMember return null if IPath to a non existing resource
    //val b = plugin.workspaceRoot.findMember(v)
    //if (b == null) Tracer.println("IResource is null from plugin.workspaceRoot.findMember(" + v + ")")

    // getFolder don't test if resource exist
    val b = plugin.workspaceRoot.getFolder(v)
    b
  }
  private def toIFolder(cpe : IClasspathEntry) : IFolder = toIFolder(cpe.getPath)
  private def toOutput(cpe : IClasspathEntry, jproject : IJavaProject = javaProject) : IFolder = {
    val cpeOutput = cpe.getOutputLocation
    val p = if (cpeOutput == null) jproject.getOutputLocation else cpeOutput
    toIFolder(p)
  }

  private def findSelectedIFile(cpe : IClasspathEntry) : Seq[IFile] = {
    def toCharArray(v : IPath) = v.toPortableString.toCharArray

    val selected = new HashSet[IFile]()
    val inclusionPatterns = cpe.getInclusionPatterns.map{ toCharArray }
    val exclusionPatterns = cpe.getExclusionPatterns.map{ toCharArray }
    val folder = toIFolder(cpe)
    if (folder.exists) {
      folder.accept(
        new IResourceProxyVisitor {
          def visit(proxy : IResourceProxy) : Boolean = proxy.getType match {
            case IResource.FILE => {
              val resource = proxy.requestResource
              if(plugin.isBuildable(resource.asInstanceOf[IFile]) && Util.isExcluded(resource.getFullPath, inclusionPatterns, exclusionPatterns, false)) {
                selected += resource.asInstanceOf[IFile]
              }
              false
            }
            case IResource.FOLDER => {
              //TODO case of source folder is project root
  //                var folderPath : IPath = null
  //                if (isAlsoProject) {
  //                  folderPath = proxy.requestFullPath
  //                  if (isExcludedFromProject(env, folderPath))
  //                    return false
  //                }
              if ((exclusionPatterns != null) && Util.isExcluded(proxy.requestFullPath, inclusionPatterns, exclusionPatterns, true)) {
                // must walk children if inclusionPatterns != null, can skip them if == null
                // but folder is excluded so do not create it in the output folder
                inclusionPatterns != null
              } else {
                true
              }
            }
            case _ => true
          }
        }
        , IResource.NONE
      )
    }

    selected.toSeq
  }

  private def sourcesFoldersInfo = (javaProject.getResolvedClasspath(true)
      .filter(_.getEntryKind == IClasspathEntry.CPE_SOURCE)
      .filter(cpe => toIFolder(cpe) != null)
  )

  def sourceFolders : Seq[IResource] = sourcesFoldersInfo.map{ cpe => toIFolder(cpe.getPath) }.toSeq

  private def outputFolders : Seq[IResource] = sourcesFoldersInfo.map{ cpe => toOutput(cpe) }.toSeq.distinct

  /**
   * @return a classpath with absolute IPath (location)
   *
   * @TODO adding or not the output folder of current sourcefolders ??
   */
  private def classpath : Seq[IPath] = {
    val path = new LinkedHashSet[IPath]

    // location is the path on local filesystem
    // should work for File (jar) and Folder
    def pathToLocation(p : IPath) : IPath = {
      plugin.workspaceRoot.findMember(p) match {
        case null => p
        case iresource => iresource.getLocation
      }
    }

    def classpath(jProject : IJavaProject, exportedOnly : Boolean, includeSourceOutput : Boolean) : Unit = {
      val cpes = jProject.getResolvedClasspath(true)

      for (cpe <- cpes ) cpe.getEntryKind match {
        case IClasspathEntry.CPE_SOURCE if includeSourceOutput => {
          val output = toOutput(cpe, jProject)
          if (output != null) {
            path += output.getLocation
          }
        }
        case IClasspathEntry.CPE_PROJECT if (!exportedOnly || cpe.isExported) => {
          val depProject = plugin.workspaceRoot.getProject(cpe.getPath.lastSegment)
          if (JavaProject.hasJavaNature(depProject)) {
            classpath(JavaCore.create(depProject), true, true)
          }
        }
        case IClasspathEntry.CPE_LIBRARY if (cpe.getPath != null && (!exportedOnly || cpe.isExported)) =>{
          path += pathToLocation(cpe.getPath.makeAbsolute)
        }
        case _ =>
      }
    }
    //TODO sort the classpath's entries ?
    classpath(javaProject, false, IDESettings.outputInClasspath.value)
    path.toList
  }



  def allSourceFiles() : Set[IFile] = sourcesFoldersInfo.flatMap{ findSelectedIFile }.toSet

  private def cleanOutputFolders(implicit monitor : IProgressMonitor) = {
    def delete(container : IContainer, deleteDirs : Boolean)(f : String => Boolean) : Unit = {
      if (container.exists()) {
        container.members.foreach {
          case cntnr: IContainer =>
            if (deleteDirs) {
              try {
                cntnr.delete(true, monitor) // might not work.
              } catch {
                case _ =>
                  delete(cntnr, deleteDirs)(f)
                  if (deleteDirs)
                    try {
                      cntnr.delete(true, monitor) // try again
                    } catch {
                      case t => plugin.logError(t)
                    }
              }
            } else
              delete(cntnr, deleteDirs)(f)
          case file: IFile if f(file.getName) =>
            try {
              file.delete(true, monitor)
            } catch {
              case t => plugin.logError(t)
            }
          case _ =>
        }
      }
    }
    for(outputFolder <- outputFolders) outputFolder match {
      case container : IContainer => delete(container, container != underlying)(_.endsWith(".class"))
      case _ =>
    }
  }

  def refreshOutput: Unit = {
    val res = plugin.workspaceRoot.findMember(javaProject.getOutputLocation)
    if (res ne null)
      res.refreshLocal(IResource.DEPTH_INFINITE, null)
  }

  def newSettings(filter: Settings#Setting => Boolean) : Settings = initialize(new Settings({x => ScalaPlugin.plugin.logWarning(x, None)}), filter)
  
  def initialize(settings : Settings, filter: Settings#Setting => Boolean) : Settings = {
    val sfs = sourcesFoldersInfo
    sfs.foreach { cpe =>
      settings.outputDirs.add(EclipseResource(toIFolder(cpe)), EclipseResource(toOutput(cpe)))
    }

    // TODO Per-file encodings, but as eclipse user it's easier to handler Charset at project level
    settings.encoding.value = underlying.getDefaultCharset
    settings.classpath.value = classpath.map{ _.toOSString }.mkString(pathSeparator)

    settings.classpath.value = classpath.map(_.toOSString).mkString(pathSeparator)
    // source path should be emtpy. the build manager decides what files get recompiled when.
    // if scalac finds a source file newer than its corresponding classfile, it will 'compileLate'
    // that file, using an AbstractFile/PlainFile instead of the EclipseResource instance. This later
    // causes problems if errors are reported against that file. Anyway, it's wrong to have a sourcepath
    // when using the build manager.
    settings.sourcepath.value = sfs.map{ x => toIFolder(x).getLocation.toOSString }.mkString(pathSeparator)
  
    val store = storage
    for (
      box <- IDESettings.compilerSettings;
      setting <- box.userSettings;
      if filter(setting)
    ) {
      val value0 = store.getString(SettingConverterUtil.convertNameToProperty(setting.name))
      try {
        val value = if (setting ne settings.pluginsDir) value0 else {
          ScalaPlugin.plugin.continuationsClasses map {
            _.removeLastSegments(1).toOSString + (if (value0 == null || value0.length == 0) "" else ":" + value0)
          } getOrElse value0
        }
        if (value != null && value.length != 0) {
          setting.tryToSetFromPropertyValue(value)
        }
        Tracer.println("initializing %s to %s".format(setting.name, value0.toString))
      } catch {
        case t: Throwable => plugin.logError("Unable to set setting '" + setting.name + "' to '" + value0 + "'", t)
      }
    }
    Tracer.println("initializing " + settings.encoding)
    Tracer.println("sourcepath : " + settings.sourcepath.value)
    Tracer.println("classpath  : " + settings.classpath.value)
    Tracer.println("outputdirs : " + settings.outputDirs.outputs)
    
    settings
  }
  
  private def buildManagerInitialize: String =
    storage.getString(SettingConverterUtil.convertNameToProperty(util.ScalaPluginSettings.buildManager.name))
  
  private def storage = {
    val workspaceStore = ScalaPlugin.plugin.getPreferenceStore
    val projectStore = new PropertyStore(underlying, workspaceStore, plugin.pluginId)
    val useProjectSettings = projectStore.getBoolean(SettingConverterUtil.USE_PROJECT_SETTINGS_PREFERENCE)

    if (useProjectSettings) projectStore else workspaceStore
  }


  def defaultOrElse[T]: T = {  
    throw new IllegalStateException("InvalidCompilerSettings")
  }

  /** 
   * If the presentation compiler has failed to initialize and no `orElse` is specified, 
   * the default handler throws an `InvalidCompilerSettings` exception
   * If T = Unit, then doWithPresentationCompiler can be used, which does not throw.
   */
  def withPresentationCompiler[T](op: ScalaPresentationCompiler => T)(orElse: => T = defaultOrElse): T = {
//    getOrFailed(presentationCompiler.apply(op))
    presentationCompiler.apply(op) match {
      case Right(t) => t
      case Left(ex) => {
        Tracer.println("failed to access value : " + ex) //to have the stack trace of the caller and the of the compiler creation (async)
        orElse
      }
    }
  }

  def withPresentationCompilerIfExists(op : ScalaPresentationCompiler => Unit) : Unit = {
    presentationCompiler.doIfExist(op)
  }

  //@deprecated
  //def withSourceFile[T](scu: ScalaCompilationUnit)(op: (SourceFile, ScalaPresentationCompiler) => T)(orElse: => T = defaultOrElse): T = withSourceFile(scu.file)(op)(orElse) 

  def withSourceFile[T](f : AbstractFile)(op: (SourceFile, ScalaPresentationCompiler) => T)(orElse: => T = defaultOrElse): T = {
    withPresentationCompiler { compiler =>
      compiler.withSourceFile(f)(op)
    } {orElse}
  }

  def resetPresentationCompiler() {
    Tracer.println("resetPresentationCompiler")
    presentationCompiler.invalidate
  }

  def buildManager = buildManagerRef.get match {
    case None => { 
      val settings = new Settings({x => ScalaPlugin.plugin.logWarning(x, None)})
      initialize(settings, _ => true)
      // source path should be emtpy. The build manager decides what files get recompiled when.
      // if scalac finds a source file newer than its corresponding classfile, it will 'compileLate'
      // that file, using an AbstractFile/PlainFile instead of the EclipseResource instance. This later
      // causes problems if errors are reported against that file. Anyway, it's wrong to have a sourcepath
      // when using the build manager.
      settings.sourcepath.value = ""
      	
      // Which build manager?
      // We assume that build manager setting has only single box
      val choice = buildManagerInitialize
      Tracer.println("creating a new EclipseBuildManager : " + choice)
      val b = choice match {
      	case "refined" =>
      	  Tracer.println("BM: Refined Build Manager")
      	  new buildmanager.refined.EclipseRefinedBuildManager(this, settings)
      	case "sbt0.9"  =>
      	  Tracer.println("BM: SBT 0.9 enhanced Build Manager")
      	  new buildmanager.sbtintegration.EclipseSbtBuildManager(this, settings)
      	case _         =>
      	  Tracer.println("Invalid build manager choice '" + choice  + "'. Setting to (default) refined build manager")
      	  new buildmanager.refined.EclipseRefinedBuildManager(this, settings)
      }
      buildManagerRef = new SoftReference(b)
      b
    }
    case Some(b) => b
  }

<<<<<<< HEAD
  def build(addedOrUpdated : Set[IFile], removed : Set[IFile], monitor : SubMonitor) {
=======
  /* If true, then it means that all source files have to be reloaded */
  def prepareBuild(): Boolean = if (!hasBeenBuilt) buildManager.invalidateAfterLoad else false
  
  def build(addedOrUpdated: Set[IFile], removed: Set[IFile], monitor: SubMonitor) {
    if (addedOrUpdated.isEmpty && removed.isEmpty)
      return

    hasBeenBuilt = true

    clearBuildErrors
>>>>>>> 501b6c89
    buildManager.build(addedOrUpdated, removed, monitor)
    if (IDESettings.markUnusedImports.value) {
      for ( file <- addedOrUpdated) {
        UnusedImportsAnalyzer.markUnusedImports(file)
      }
    }
    refreshOutput

    // Already performs saving the dependencies
    
    if (!buildManager.hasErrors) 
      buildListeners foreach { _.buildSuccessful }
  }
  
  def addBuildSuccessListener(listener: BuildSuccessListener) {
    buildListeners add listener
  }
  
  def removeBuildSuccessListener(listener: BuildSuccessListener) {
    buildListeners remove listener
  }

  def clean(implicit monitor : IProgressMonitor) = {
    Tracer.println("clean scala project " + underlying.getName)
    cleanOutputFolders(monitor)
    resetCompilers(monitor)
  }

  /**
   * remove markers + clean output dear + remove builder from memory
   * can raise exception when deleteMarkers (ResourceException: The resource tree is locked for modifications.)
   */
  private def resetBuildCompiler(monitor : IProgressMonitor) {
    Tracer.println("resetting compilers for " + underlying.getName)
    try {
      //underlying.deleteMarkers(plugin.problemMarkerId, true, IResource.DEPTH_INFINITE)
      buildManagerRef.get.foreach{ _.clean(monitor) }
    } finally {
      buildManagerRef.clear()
    }
  }

  def resetCompilers(implicit monitor : IProgressMonitor) = {
    resetPresentationCompiler()
    resetBuildCompiler(monitor)
  }
}<|MERGE_RESOLUTION|>--- conflicted
+++ resolved
@@ -54,9 +54,9 @@
         val compiler = if (IDESettings.exceptionOnCreatePresentationCompiler.value) {
           throw new Exception("exceptionOnCreatePresentationCompiler == true")
         } else  if (Info.scalaVersion.startsWith("2.9")) {
-          new ScalaPresentationCompiler(settings)
+          new ScalaPresentationCompiler(ScalaProject.this, settings)
         } else {
-          new ScalaPresentationCompiler(settings) with scalac_28.TopLevelMapTyper {
+          new ScalaPresentationCompiler(ScalaProject.this, settings) with scalac_28.TopLevelMapTyper {
             def project = ScalaProject.this
           }
         }
@@ -416,20 +416,10 @@
     case Some(b) => b
   }
 
-<<<<<<< HEAD
-  def build(addedOrUpdated : Set[IFile], removed : Set[IFile], monitor : SubMonitor) {
-=======
   /* If true, then it means that all source files have to be reloaded */
-  def prepareBuild(): Boolean = if (!hasBeenBuilt) buildManager.invalidateAfterLoad else false
+  //def prepareBuild(): Boolean = if (!hasBeenBuilt) buildManager.invalidateAfterLoad else false
   
   def build(addedOrUpdated: Set[IFile], removed: Set[IFile], monitor: SubMonitor) {
-    if (addedOrUpdated.isEmpty && removed.isEmpty)
-      return
-
-    hasBeenBuilt = true
-
-    clearBuildErrors
->>>>>>> 501b6c89
     buildManager.build(addedOrUpdated, removed, monitor)
     if (IDESettings.markUnusedImports.value) {
       for ( file <- addedOrUpdated) {
