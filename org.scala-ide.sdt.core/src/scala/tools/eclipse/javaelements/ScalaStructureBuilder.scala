/*
 * Copyright 2005-2010 LAMP/EPFL
 */
// $Id$

package scala.tools.eclipse.javaelements

import scala.tools.eclipse.util.Defensive
import scala.tools.eclipse.ScalaPlugin
import scala.tools.eclipse.util.Tracer

import java.io.{ PrintWriter, StringWriter }
import java.util.{ Map => JMap }

import org.eclipse.core.resources.IFile
import org.eclipse.jdt.core.{ IAnnotation, ICompilationUnit, IJavaElement, IMemberValuePair, Signature }
import org.eclipse.jdt.core.compiler.CharOperation
import org.eclipse.jdt.internal.core.{
  Annotation, AnnotationInfo => JDTAnnotationInfo, AnnotatableInfo, CompilationUnit => JDTCompilationUnit, ImportContainer,
  ImportContainerInfo, ImportDeclaration, ImportDeclarationElementInfo, JavaElement, JavaElementInfo,
  MemberValuePair, OpenableElementInfo, SourceRefElement, TypeParameter, TypeParameterElementInfo }
import org.eclipse.jdt.internal.compiler.classfmt.ClassFileConstants
import org.eclipse.jdt.ui.JavaElementImageDescriptor

import scala.collection.Map
import scala.collection.mutable.HashMap

import scala.tools.nsc.symtab.Flags
import scala.tools.nsc.util.{ NoPosition, Position }

import scala.tools.eclipse.ScalaPresentationCompiler
import scala.tools.eclipse.util.ReflectionUtils

trait ScalaStructureBuilder { self : ScalaPresentationCompiler =>

  class StructureBuilderTraverser(scu : ScalaCompilationUnit, unitInfo : OpenableElementInfo, newElements0 : JMap[AnyRef, AnyRef], sourceLength : Int) {
    private def companionClassOf(s: Symbol): Symbol =
      try {
        s.companionClass
      } catch {
        case e => {
          ScalaPlugin.plugin.logError(e)
          NoSymbol
        }
      }

    type OverrideInfo = Int
<<<<<<< HEAD
    val overrideInfos = (new collection.mutable.HashMap[Symbol, OverrideInfo]{
      override def default ( key : Symbol ) = 0
    })//.withDefaultValue(0)
=======
    val overrideInfos = (new collection.mutable.HashMap[Symbol, OverrideInfo]).withDefaultValue(0)
>>>>>>> 419d48f1
    
    def fillOverrideInfos(c : Symbol) {
      if (c ne NoSymbol) {
        val base = c.allOverriddenSymbols
        if (!base.isEmpty) {
          if (c.isDeferred)
            overrideInfos += c -> JavaElementImageDescriptor.OVERRIDES
          else
            overrideInfos += c -> (if(base.exists(!_.isDeferred)) JavaElementImageDescriptor.OVERRIDES else JavaElementImageDescriptor.IMPLEMENTS)
        }
      }
    }

    /**
     * Returns a type name for an untyped tree which the JDT should be able to consume,
     * in particular org.eclipse.jdt.internal.compiler.parser.TypeConverter
     */
    def unresolvedType(tree: Tree): String = "null-Type"
    
    trait Owner {
      def parent : Owner
      def jdtOwner = this

      def element : JavaElement
      def elementInfo : JavaElementInfo
      def compilationUnitBuilder : CompilationUnitBuilder = parent.compilationUnitBuilder
      
      def isPackage = false
      def isCtor = false
      def isTemplate = false
      def template : Owner = if (parent != null) parent.template else null

      def addPackage(p : PackageDef) : Owner = this
      def addImport(i : Import) : Owner = this
      def addClass(c : ClassDef) : Owner = this
      def addModule(m : ModuleDef) : Owner = this
      def addVal(v : ValDef) : Owner = this
      def addType(t : TypeDef) : Owner = this
      
      // TODO: need to rewrite everything to use symbols rather than trees, only DefDef for now.
      def addDef(sym: Symbol) : Owner = this
      def addDef(d: DefDef) : Owner = this
      
      def addFunction(f : Function) : Owner = this
      
      def resetImportContainer {}

      def addChild(child : JavaElement) =
        elementInfo match {
          case scalaMember : ScalaMemberElementInfo => scalaMember.addChild0(child)
          case openable : OpenableElementInfo => openable.addChild(child)
        }
      
      def modules : Map[Symbol, ScalaElementInfo] = Map.empty 
      def classes : Map[Symbol, (ScalaElement, ScalaElementInfo)] = Map.empty
      
      def complete {
        def addForwarders(classElem : ScalaElement, classElemInfo : ScalaElementInfo, module: Symbol) {
          def conflictsIn(cls: Symbol, name: Name) =
            if (cls != NoSymbol)
              cls.info.nonPrivateMembers.exists(_.name == name)
            else
              false
          
          /** List of parents shared by both class and module, so we don't add forwarders
           *  for methods defined there - bug #1804 */
          lazy val commonParents = {
            val cps = module.info.baseClasses
            val mps = {
                val comp = companionClassOf(module)
                if (comp == NoSymbol) List() else comp.info.baseClasses
            }
            cps.filter(mps contains)
          }
          /* the setter doesn't show up in members so we inspect the name */
          def conflictsInCommonParent(name: Name) =
            commonParents exists { cp => name startsWith (cp.name + "$") }
                 
          /** Should method `m' get a forwarder in the mirror class? */
          def shouldForward(m: Symbol): Boolean =
            m.isMethod &&
<<<<<<< HEAD
            !m.isConstructor &&
            !m.isStaticMember &&
            !(m.owner == definitions.ObjectClass) && 
            !(m.owner == definitions.AnyClass) &&
            !m.hasFlag(Flags.CASE | Flags.PROTECTED | Flags.DEFERRED) &&
            !module.isSubClass(companionClassOf(module)) &&
            !conflictsIn(definitions.ObjectClass, m.name) &&
            !conflictsInCommonParent(m.name) && 
            !conflictsIn(companionClassOf(module), m.name)
=======
           !m.isConstructor &&
           !m.isStaticMember &&
           !(m.owner == definitions.ObjectClass) && 
           !(m.owner == definitions.AnyClass) &&
           !m.hasFlag(Flags.CASE | Flags.PROTECTED | Flags.DEFERRED) &&
           !module.isSubClass(companionClassOf(module)) &&
           !conflictsIn(definitions.ObjectClass, m.name) &&
           !conflictsInCommonParent(m.name) && 
           !conflictsIn(companionClassOf(module), m.name)
          
          assert(module.isModuleClass)
>>>>>>> 419d48f1
          
          if(Defensive.check(module.isModuleClass, "module %s isModuleClass", module)) {
            for (m <- module.info.nonPrivateMembers; if shouldForward(m)) {
              addForwarder(classElem, classElemInfo, module, m)
            }
          }
        }

        def addForwarder(classElem: ScalaElement, classElemInfo : ScalaElementInfo, module: Symbol, d: Symbol) {
          //val moduleName = javaName(module) // + "$"
          //val className = moduleName.substring(0, moduleName.length() - 1)

          val nm = d.name
          
          val fps = for(vps <- d.tpe.paramss; vp <- vps) yield vp
          
          def paramType(sym : Symbol) = {
            val tpe = sym.tpe
            if (sym.isType || tpe != null)
              uncurry.transformInfo(sym, tpe).typeSymbol
            else {
              NoSymbol
            }
          }
          
          val paramTypes = Array(fps.map(v => Signature.createTypeSignature(mapType(paramType(v)), false)) : _*)
          val paramNames = Array(fps.map(n => nme.getterName(n.name).toChars) : _*)
          
          val defElem = 
            if(d.hasFlag(Flags.ACCESSOR))
              new ScalaAccessorElement(classElem, nm.toString, paramTypes)
            else
              new ScalaDefElement(classElem, nm.toString, paramTypes, true, nm.toString, overrideInfos(d))
          resolveDuplicates(defElem)
          classElemInfo.addChild0(defElem)
          
          val defElemInfo = new ScalaSourceMethodInfo
          
          defElemInfo.setArgumentNames(paramNames)
          defElemInfo.setExceptionTypeNames(Array.empty)
          val tn = mapType(d.tpe.finalResultType.typeSymbol).toArray
          defElemInfo.asInstanceOf[FnInfo].setReturnType(tn)
  
          val annotsPos = addAnnotations(d, defElemInfo, defElem)
  
          defElemInfo.setFlags0(ClassFileConstants.AccPublic|ClassFileConstants.AccFinal|ClassFileConstants.AccStatic)
          
          val (start, point, end) =
            d.pos match {
              case NoPosition =>
                (module.pos.point, module.pos.point, module.pos.point)
              case pos =>
                (d.pos.startOrPoint, d.pos.point, d.pos.endOrPoint)
            }
            
          val nameEnd = point+defElem.labelName.length-1
            
          defElemInfo.setNameSource0(point, nameEnd)
          defElemInfo.setSourceRange0(start, end)
          
          newElements0.put(defElem, defElemInfo)
        } 
        
        for ((m, mInfo) <- modules) {
          val c = companionClassOf(m)
          if (c != NoSymbol) {
            classes.get(c) match {
              case Some((classElem, classElemInfo)) =>
                addForwarders(classElem, classElemInfo, m.moduleClass)
              case _ =>
            }
          } else {
            val className = m.nameString
            
            val classElem = new ScalaClassElement(element, className, true)
            resolveDuplicates(classElem)
            addChild(classElem)
            
            val classElemInfo = new ScalaElementInfo
            classElemInfo.setHandle(classElem)
            classElemInfo.setFlags0(ClassFileConstants.AccSuper|ClassFileConstants.AccFinal|ClassFileConstants.AccPublic)
            classElemInfo.setSuperclassName("java.lang.Object".toArray)
            classElemInfo.setSuperInterfaceNames(null)
            classElemInfo.setNameSource0(mInfo.getNameSourceStart, mInfo.getNameSourceEnd)
            classElemInfo.setSourceRange0(mInfo.getDeclarationSourceStart, mInfo.getDeclarationSourceEnd)
            
            newElements0.put(classElem, classElemInfo)
            
            addForwarders(classElem, classElemInfo, m.moduleClass)
          }
        }
      }
    }
    
    trait PackageOwner extends Owner { self =>
      override def addPackage(p : PackageDef) : Owner = {
        new Builder {
          val parent = self
          val element = compilationUnitBuilder.element
          val elementInfo = compilationUnitBuilder.elementInfo
          
          override def isPackage = true
          var completed = !compilationUnitBuilder.element.isInstanceOf[JDTCompilationUnit]
          override def addChild(child : JavaElement) = {
            if (!completed) {
              completed = true
              
              val pkgElem = JavaElementFactory.createPackageDeclaration(compilationUnitBuilder.element.asInstanceOf[JDTCompilationUnit], p.symbol.fullName)
              resolveDuplicates(pkgElem)
              compilationUnitBuilder.addChild(pkgElem)

              val pkgElemInfo = JavaElementFactory.createSourceRefElementInfo
              newElements0.put(pkgElem, pkgElemInfo)
            }
            
            compilationUnitBuilder.addChild(child)
          }
        }
      }
    }
    
    trait ImportContainerOwner extends Owner { self =>
      import SourceRefElementInfoUtils._
      import ImportContainerInfoUtils._
    
      var currentImportContainer : Option[(ImportContainer, ImportContainerInfo)] = None
      
      override def resetImportContainer : Unit = currentImportContainer = None
      
      override def addImport(i : Import) : Owner = {
        val prefix = i.expr.symbol.fullName
        val pos = i.pos

        def isWildcard(s: ImportSelector) : Boolean = s.name == nme.WILDCARD

        def addImport(name : String, isWildcard : Boolean) {
          val path = prefix+"."+(if(isWildcard) "*" else name)
          
          val (importContainer, importContainerInfo) = currentImportContainer match {
            case Some(ci) => ci
            case None =>
              val importContainerElem = JavaElementFactory.createImportContainer(element)
              val importContainerElemInfo = new ImportContainerInfo
                
              resolveDuplicates(importContainerElem)
              addChild(importContainerElem)
              newElements0.put(importContainerElem, importContainerElemInfo)
              
              val ci = (importContainerElem, importContainerElemInfo)
              currentImportContainer = Some(ci)
              ci
          }
          
          val importElem = JavaElementFactory.createImportDeclaration(importContainer, path, isWildcard)
          resolveDuplicates(importElem)
        
          val importElemInfo = new ImportDeclarationElementInfo
          setSourceRange0(importElemInfo, pos.startOrPoint, pos.endOrPoint)
        
          val children = getChildren(importContainerInfo)
          if (children.isEmpty)
            setChildren(importContainerInfo, Array[IJavaElement](importElem))
          else
            setChildren(importContainerInfo, children ++ Seq(importElem))
            
          newElements0.put(importElem, importElemInfo)
        }

        i.selectors.foreach(s => addImport(s.name.toString, isWildcard(s)))
        
        self
      }
    }
    
    trait ClassOwner extends Owner { self =>
      override val classes = new HashMap[Symbol, (ScalaElement, ScalaElementInfo)]
    
      override def addClass(c : ClassDef) : Owner = {
        val sym = c.symbol
        if (sym eq NoSymbol) return self  // Local class hasn't been attributed yet, can't show anything meaningful.
<<<<<<< HEAD
=======
        // make sure classes are completed
        sym.initialize
>>>>>>> 419d48f1
        
        val name = c.name.toString
        val parentTree = c.impl.parents.head
        val isAnon = sym.isAnonymousClass
        val superClass = sym.superClass
        val superName = if (superClass ne NoSymbol) superClass.toString else "Object"
        val classElem =
          if(sym hasFlag Flags.TRAIT)
            new ScalaTraitElement(element, name)
          else if (isAnon) {
        	new ScalaAnonymousClassElement(element, superName)
          }
          else
            new ScalaClassElement(element, name, false)
        
        resolveDuplicates(classElem)
        addChild(classElem)
        
        val classElemInfo = new ScalaElementInfo
        classes(sym) = (classElem, classElemInfo)
        if (!sym.typeParams.isEmpty) {
          val typeParams = sym.typeParams.map { tp =>
            val typeParameter = new TypeParameter(classElem, tp.name.toString)
            val tpElementInfo = new TypeParameterElementInfo
            val parents = tp.info.parents
            if (!parents.isEmpty) {
              //BACK-Galileo : value boundsSignatures is not a member of org.eclipse.jdt.internal.core.TypeParameterElementInfo
              // tpElementInfo.boundsSignatures = parents.map(_.typeSymbol.fullName.toCharArray).toArray 
              tpElementInfo.bounds = parents.map(_.typeSymbol.name.toChars).toArray
            }
            newElements0.put(typeParameter, tpElementInfo)
            typeParameter
          }
          classElemInfo setTypeParameters typeParams.toArray
        }
        
        classElemInfo.setHandle(classElem)
        val mask = ~(if (isAnon) ClassFileConstants.AccPublic else 0)
        classElemInfo.setFlags0(mapModifiers(sym) & mask)
        
        val annotsPos = addAnnotations(sym, classElemInfo, classElem)

        classElemInfo.setSuperclassName(mapType(superClass).toCharArray)
        
        val interfaceNames = sym.mixinClasses.map { m => 
          mapType(m).toCharArray
        }
        classElemInfo.setSuperInterfaceNames(interfaceNames.toArray)
        
        val (start, end) = if (!isAnon) {
          Defensive.notEmpty(name, "name of Class")
          val start0 = c.pos.point 
          (start0, start0 + name.length - 1)
        } else {
          val start0 = parentTree.pos.point
          (start0, start0)
        }
        
<<<<<<< HEAD
        classElemInfo.setNameSource0(start, end)
=======
        classElemInfo.setNameSourceStart0(start)
        classElemInfo.setNameSourceEnd0(end)
>>>>>>> 419d48f1
        setSourceRange(classElemInfo, sym, annotsPos)
        newElements0.put(classElem, classElemInfo)

        fillOverrideInfos(sym)
        
        new Builder {
          val parent = self
          val element = classElem
          val elementInfo = classElemInfo
          
          override def isTemplate = true
          override def template = this
        }
      }
    }
    
    trait ModuleOwner extends Owner { self =>
      override val modules = new HashMap[Symbol, ScalaElementInfo]

      override def addModule(m : ModuleDef) : Owner = {
        val sym = m.symbol
      val isSynthetic = sym.hasFlag(Flags.SYNTHETIC)
        val moduleElem = new ScalaModuleElement(element, m.name.toString, isSynthetic)
        resolveDuplicates(moduleElem)
        addChild(moduleElem)
        
        val moduleElemInfo = new ScalaElementInfo
        sym match {
          case NoSymbol => ()
          case s => if (s.owner.isPackageClass) modules(s) = moduleElemInfo
        }
        
        moduleElemInfo.setHandle(moduleElem)
        moduleElemInfo.setFlags0(mapModifiers(sym)|ClassFileConstants.AccFinal)
        
        val annotsPos = addAnnotations(sym, moduleElemInfo, moduleElem)

        val start = m.pos.point
        val end = start+m.name.length-1
        
        moduleElemInfo.setNameSource0(start, end)
        if (!isSynthetic)
          setSourceRange(moduleElemInfo, sym, annotsPos)
        else {
          moduleElemInfo.setSourceRange0(end, end)
        }
        newElements0.put(moduleElem, moduleElemInfo)
        
        val parentTree = m.impl.parents.head
        val superclassType = parentTree.tpe
        val superclassName = (if (superclassType ne null) superclassType.typeSymbol.fullName 
          else unresolvedType(parentTree)).toCharArray
        moduleElemInfo.setSuperclassName(superclassName)
        
        val interfaceTrees = m.impl.parents.drop(1)
        val interfaceNames = interfaceTrees.map { t =>
          val tpe = t.tpe
          (if (tpe ne null) tpe.typeSymbol.fullName else unresolvedType(t)).toCharArray 
        }
        moduleElemInfo.setSuperInterfaceNames(interfaceNames.toArray)

        fillOverrideInfos(sym)
        
        val mb = new Builder {
          val parent = self
          val element = moduleElem
          val elementInfo = moduleElemInfo
          
          override def isTemplate = true
          override def template = this
        }

        val instanceElem = new ScalaModuleInstanceElement(moduleElem)
        resolveDuplicates(instanceElem)
        mb.addChild(instanceElem)
        
        val instanceElemInfo = new ScalaSourceFieldElementInfo
        instanceElemInfo.setFlags0(ClassFileConstants.AccPublic | ClassFileConstants.AccStatic | ClassFileConstants.AccFinal)
        instanceElemInfo.setTypeName(moduleElem.getFullyQualifiedName('.').toCharArray)
        setSourceRange(instanceElemInfo, sym, annotsPos)
<<<<<<< HEAD
        instanceElemInfo.setNameSource0(start, end)
=======
        instanceElemInfo.setNameSourceStart0(start)
        instanceElemInfo.setNameSourceEnd0(end)
>>>>>>> 419d48f1
        
        newElements0.put(instanceElem, instanceElemInfo)
        
        mb
      }
    }
    
    trait ValOwner extends Owner { self =>
      override def addVal(v : ValDef) : Owner = {
        val elemName = nme.getterName(v.name)
        val sym = v.symbol
        val display = elemName.toString+" : "+sym.tpe.toString
        
        val valElem =
          if(sym.hasFlag(Flags.MUTABLE))
            new ScalaVarElement(element, elemName.toString, display)
          else
            new ScalaValElement(element, elemName.toString, display)
        resolveDuplicates(valElem)
        addChild(valElem)
        
        val valElemInfo = new ScalaSourceFieldElementInfo
        val jdtFinal = if(sym.hasFlag(Flags.MUTABLE)) 0 else ClassFileConstants.AccFinal
        valElemInfo.setFlags0(mapModifiers(sym)|jdtFinal)
        
        val annotsPos = addAnnotations(sym, valElemInfo, valElem)
        
        val start = v.pos.point
        val end = start+elemName.length-1
        
<<<<<<< HEAD
        valElemInfo.setNameSource0(start, end)
=======
        valElemInfo.setNameSourceStart0(start)
        valElemInfo.setNameSourceEnd0(end)
>>>>>>> 419d48f1
        setSourceRange(valElemInfo, sym, annotsPos)
        newElements0.put(valElem, valElemInfo)

        val tn = mapType(sym.info.typeSymbol).toArray
        valElemInfo.setTypeName(tn)
        
        // TODO: this is a hack needed until building is rewritten to traverse scopes rather than trees.
        // When done, remove.
        if (sym ne NoSymbol) {
          sym.initialize
          val getter = sym.getter(sym.owner)
          if (getter hasFlag Flags.ACCESSOR) addDef(getter)
          val setter = sym.setter(sym.owner)
          if (setter hasFlag Flags.ACCESSOR) addDef(setter)
<<<<<<< HEAD
=======
          addBeanAccessors(sym)
>>>>>>> 419d48f1
        }

        self
      }
      
      def addBeanAccessors(sym: Symbol) {
        var beanName = nme.localToGetter(sym.name).toString.capitalize
        val ownerInfo = sym.owner.info
        val accessors = List(ownerInfo.decl("get" + beanName), ownerInfo.decl("is" + beanName), ownerInfo.decl("set" + beanName)).filter(_ ne NoSymbol)
        accessors.foreach(addDef)
      }
    }
    
    trait TypeOwner extends Owner { self =>
      override def addType(t : TypeDef) : Owner = {
        //println("Type defn: >"+t.name.toString+"< ["+this+"]")
        
        val sym = t.symbol
        val name = t.name.toString

        val typeElem = new ScalaTypeElement(element, name, name)
        resolveDuplicates(typeElem)
        addChild(typeElem)

        val typeElemInfo = new ScalaSourceFieldElementInfo
        typeElemInfo.setFlags0(mapModifiers(sym))

        val annotsPos = addAnnotations(sym, typeElemInfo, typeElem)
        
        val start = t.pos.point
        val end = start + t.name.length -1

<<<<<<< HEAD
        typeElemInfo.setNameSource0(start, end)
=======
        typeElemInfo.setNameSourceStart0(start)
        typeElemInfo.setNameSourceEnd0(end)
>>>>>>> 419d48f1
        setSourceRange(typeElemInfo, sym, annotsPos)
        newElements0.put(typeElem, typeElemInfo)
        
        if(t.rhs.symbol == NoSymbol) {
          //println("Type is abstract")
          val tn = "java.lang.Object".toArray
          typeElemInfo.setTypeName(tn)
        } else {
          //println("Type has type: "+t.rhs.symbol.fullName)
          val tn = mapType(t.rhs.symbol).toArray
          typeElemInfo.setTypeName(tn)
        }
        
        new Builder {
          val parent = self
          val element = typeElem
          val elementInfo = typeElemInfo
        } 
      }
    }

    trait DefOwner extends Owner { self =>
      override def addDef(d: DefDef): Owner = addDef(d.symbol)

      override def addDef(sym: Symbol): Owner = {
        val isCtor0 = sym.isConstructor
        val nameString =
          if(isCtor0)
            sym.owner.simpleName + (if (sym.owner.isModuleClass) "$" else "")
          else
            sym.name.toString
<<<<<<< HEAD
        
        // make sure the method type has been uncurried
        uncurry.transformInfo(sym, sym.info)
        
        val fps = sym.paramss.flatten
        
        val paramTypes = Array(fps.map(v => Signature.createTypeSignature(mapType(v.info.typeSymbol), false)) : _*)
        val paramNames = Array(fps.map(n => nme.getterName(n.name).toChars) : _*)
        
=======
        
        // make sure the method type has been uncurried
        uncurry.transformInfo(sym, sym.info)
        
        val fps = sym.paramss.flatten
        
        val paramTypes = Array(fps.map(v => Signature.createTypeSignature(mapType(v.info.typeSymbol), false)) : _*)
        val paramNames = Array(fps.map(n => nme.getterName(n.name).toChars) : _*)
        
>>>>>>> 419d48f1
        val display = if (sym ne NoSymbol) sym.nameString + sym.infoString(sym.info) else sym.name.toString + " (no info)"

        val defElem = 
          if(sym hasFlag Flags.ACCESSOR)
            new ScalaAccessorElement(element, nameString, paramTypes)
          else if (isTemplate)
            new ScalaDefElement(element, nameString, paramTypes, sym hasFlag Flags.SYNTHETIC, display, overrideInfos(sym))
<<<<<<< HEAD
          else if (template ne null)
=======
          else
>>>>>>> 419d48f1
            new ScalaFunctionElement(template.element, element, nameString, paramTypes, display)
          else {
            //FIXME see #1000338
            // by default template == null (if parent == null) and isTemplate is false, maybe in this case return this is a better solution ?
            ScalaPlugin.plugin.logError(throw new IllegalStateException("no rules to defElem for symbol " + sym  + " and owner " + this))
            return super.addDef(sym)
          }
            
        resolveDuplicates(defElem)
        addChild(defElem)
        
        val defElemInfo: FnInfo =
          if(isCtor0)
            new ScalaSourceConstructorInfo
          else
            new ScalaSourceMethodInfo
        
        defElemInfo.setArgumentNames(paramNames)
        defElemInfo.setExceptionTypeNames(Array.empty)
        val tn = mapType(sym.info.resultType.typeSymbol).toArray
        defElemInfo.asInstanceOf[FnInfo].setReturnType(tn)

        val annotsPos = addAnnotations(sym, defElemInfo, defElem)

        val mods =
          if(isTemplate)
            mapModifiers(sym)
          else
            ClassFileConstants.AccPrivate

        defElemInfo.setFlags0(mods)
        
        if (isCtor0) {
          elementInfo match {
            case smei : ScalaMemberElementInfo =>
              defElemInfo.setNameSource0(smei.getNameSourceStart0, smei.getNameSourceEnd0)
              if (sym.isPrimaryConstructor) {
                //FIXME ? in original code range is set to (smei.getNameSourceEnd0, smei.getDeclarationSourceEnd0)(why ?)  
                defElemInfo.setSourceRange0(smei.getNameSourceStart0, smei.getNameSourceEnd0)
              } else {
                defElemInfo.setSourceRange0(smei.getDeclarationSourceStart0, smei.getDeclarationSourceEnd0)
              }
            case _ => Tracer.println("WARN constructor of " + defElem.labelName + " can't handle elementInfo (define start/end) : " + elementInfo)
          }
        } else {
          val start = sym.pos.pointOrElse(-1)
<<<<<<< HEAD
          val end = if (Defensive.check(start >= 0 , "defElem.labelName notEmpty : %s", defElem)) {
              // disable subtraction if iSetter, can introduce end < start, why 4 ??
              start+defElem.labelName.length-1//-(if (sym.isSetter) 4 else 0)
          } else {
              start
          }
          defElemInfo.setNameSource0(start, end)
=======
          val end = if (start >= 0) start+defElem.labelName.length-1-(if (sym.isSetter) 4 else 0) else -1
          
          defElemInfo.setNameSourceStart0(start)
          defElemInfo.setNameSourceEnd0(end)
>>>>>>> 419d48f1
          setSourceRange(defElemInfo, sym, annotsPos)
        }
        
        newElements0.put(defElem, defElemInfo)
        
        new Builder {
          val parent = self
          val element = defElem
          val elementInfo = defElemInfo

          override def isCtor = isCtor0
          override def addVal(v : ValDef) = this
          override def addType(t : TypeDef) = this
        }
      }
    }
      
    def resolveDuplicates(handle : SourceRefElement) {
      while (newElements0.containsKey(handle)) {
        handle.occurrenceCount += 1
      }
    }
    
    def addAnnotations(sym : Symbol, parentInfo : AnnotatableInfo, parentHandle : JavaElement) : Position =
      addAnnotations(try { sym.annotations } catch { case _ => Nil }, parentInfo, parentHandle)
    
    def addAnnotations(annots : List[AnnotationInfo], parentInfo : AnnotatableInfo, parentHandle : JavaElement) : Position = {
      import SourceRefElementInfoUtils._
      import JDTAnnotationUtils._
      
      def getMemberValuePairs(owner : JavaElement, memberValuePairs : List[(Name, ClassfileAnnotArg)]) : Array[IMemberValuePair] = {
        def getMemberValue(value : ClassfileAnnotArg) : (Int, Any) = {
          value match {
            case LiteralAnnotArg(const) => 
              const.tag match {
                case BooleanTag => (IMemberValuePair.K_BOOLEAN, const.booleanValue)
                case ByteTag    => (IMemberValuePair.K_BYTE, const.byteValue)
                case ShortTag   => (IMemberValuePair.K_SHORT, const.shortValue)
                case CharTag    => (IMemberValuePair.K_CHAR, const.charValue)
                case IntTag     => (IMemberValuePair.K_INT, const.intValue)
                case LongTag    => (IMemberValuePair.K_LONG, const.longValue)
                case FloatTag   => (IMemberValuePair.K_FLOAT, const.floatValue)
                case DoubleTag  => (IMemberValuePair.K_DOUBLE, const.doubleValue)
                case StringTag  => (IMemberValuePair.K_STRING, const.stringValue)
                case ClassTag   => (IMemberValuePair.K_CLASS, const.typeValue.typeSymbol.fullName)
                case EnumTag    => (IMemberValuePair.K_QUALIFIED_NAME, const.tpe.typeSymbol.fullName+"."+const.symbolValue.name.toString)
              }
            case ArrayAnnotArg(args) =>
              val taggedValues = args.map(getMemberValue)
              val firstTag = taggedValues.head._1
              val tag = if (taggedValues.exists(_._1 != firstTag)) IMemberValuePair.K_UNKNOWN else firstTag
              val values = taggedValues.map(_._2)
              (tag, values)
            case NestedAnnotArg(annInfo) =>
              (IMemberValuePair.K_ANNOTATION, addAnnotations(List(annInfo), null, owner))
          }
        }
        
        for ((name, value) <- memberValuePairs.toArray) yield { 
          val (kind, jdtValue) = getMemberValue(value)
          new MemberValuePair(name.toString, jdtValue, kind)
        }
      }

      annots.foldLeft(NoPosition : Position) { (pos, annot) => {
        if (!annot.pos.isOpaqueRange)
          pos
        else {
          //val nameString = annot.atp.typeSymbol.fullName
          val nameString = annot.atp.typeSymbol.nameString
          val handle = new Annotation(parentHandle, nameString)
          resolveDuplicates(handle)
  
          val info = new JDTAnnotationInfo
          newElements0.put(handle, info)
  
          // pos.startOrPoint can == pos.endOrPoint == pos.point
          info.nameStart = annot.pos.startOrPoint
          info.nameEnd = annot.pos.endOrPoint
          setSourceRange0(info, info.nameStart, info.nameEnd)
  
          val memberValuePairs = annot.assocs
          val membersLength = memberValuePairs.length
          if (membersLength == 0)
            info.members = Annotation.NO_MEMBER_VALUE_PAIRS
          else
            info.members = getMemberValuePairs(handle, memberValuePairs)
        
          if (parentInfo != null) {
            val annotations0 = getAnnotations(parentInfo)
            val length = annotations0.length
            val annotations = new Array[IAnnotation](length+1)
            Array.copy(annotations0, 0, annotations, 0, length)
            annotations(length) = handle
            setAnnotations(parentInfo, annotations)
          }
          
          annot.pos union pos
        }
      }}
    }
    
    class CompilationUnitBuilder extends PackageOwner with ImportContainerOwner with ClassOwner with ModuleOwner {
      val parent = null
      val element = scu
      val elementInfo = unitInfo
      override def compilationUnitBuilder = this 
    }
    
    abstract class Builder extends PackageOwner with ImportContainerOwner with ClassOwner with ModuleOwner with ValOwner with TypeOwner with DefOwner
    
    def setSourceRange(info: ScalaMemberElementInfo, sym: Symbol, annotsPos: Position) {
      import Math.{ max, min }
      
      val pos = sym.pos
      val (start, end) =
        if (pos.isDefined) {
          val pos0 = if (annotsPos.isOpaqueRange) pos union annotsPos else pos
<<<<<<< HEAD
          val start0 = if (sym == NoSymbol) {
=======
          val start0 = if (sym == NoSymbol)
>>>>>>> 419d48f1
            pos0.startOrPoint
          } else {
            try {
              docCommentPos(sym) match {
                case NoPosition => pos0.startOrPoint
                case cpos => cpos.startOrPoint
              }
            } catch {
              case _ => pos0.startOrPoint
            }
          }
          (start0, pos0.endOrPoint)
        } else {
          Tracer.println("WARN set sourceRange(-1, -1) for : " + info) 	
          (-1, -1)
        }
      info.setSourceRange0(start, end)
    }
    
    def traverse(tree: Tree) {
      traverse(tree, new CompilationUnitBuilder)
    }

    def traverse(tree: Tree, builder : Owner) {
      val (newBuilder, children) = {
        tree match {
          case _ : Import =>
          case _ => builder.resetImportContainer
        }
      
        tree match {
          case dt : DefTree if dt.symbol.isSynthetic ||
            // Accessors are added in ValOwner, when they are not, remove. 
            dt.symbol.hasFlag(Flags.ACCESSOR) => (builder, Nil)
          case pd : PackageDef => (builder.addPackage(pd), pd.stats)
          case i : Import => (builder.addImport(i), Nil)
          case cd : ClassDef => (builder.addClass(cd), List(cd.impl))
          case md : ModuleDef => (builder.addModule(md), List(md.impl))
          case vd : ValDef =>  (builder.addVal(vd), List(vd.rhs))
          case td : TypeDef => (builder.addType(td), List(td.rhs))
          case dd : DefDef => {
            if(dd.name != nme.MIXIN_CONSTRUCTOR && (dd.symbol ne NoSymbol)) {
              (builder.addDef(dd), List(dd.tpt, dd.rhs))
            } else (builder, Nil)
          }
          case Template(parents, self,  body) => (builder, body)
          case Function(vparams, body) => (builder, Nil)
          case _ => (builder, tree.children)
        }
      }
      children.foreach {traverse(_, newBuilder)}
      if (newBuilder ne builder) newBuilder.complete
    }
  }
}

object JDTAnnotationUtils extends ReflectionUtils {
  val aiClazz = classOf[AnnotatableInfo]
  val annotationsField = getDeclaredField(aiClazz, "annotations")

  def getAnnotations(ai : AnnotatableInfo) = annotationsField.get(ai).asInstanceOf[Array[IAnnotation]]
  def setAnnotations(ai : AnnotatableInfo, annotations : Array[IAnnotation]) = annotationsField.set(ai, annotations)
}<|MERGE_RESOLUTION|>--- conflicted
+++ resolved
@@ -45,13 +45,9 @@
       }
 
     type OverrideInfo = Int
-<<<<<<< HEAD
     val overrideInfos = (new collection.mutable.HashMap[Symbol, OverrideInfo]{
       override def default ( key : Symbol ) = 0
     })//.withDefaultValue(0)
-=======
-    val overrideInfos = (new collection.mutable.HashMap[Symbol, OverrideInfo]).withDefaultValue(0)
->>>>>>> 419d48f1
     
     def fillOverrideInfos(c : Symbol) {
       if (c ne NoSymbol) {
@@ -133,7 +129,6 @@
           /** Should method `m' get a forwarder in the mirror class? */
           def shouldForward(m: Symbol): Boolean =
             m.isMethod &&
-<<<<<<< HEAD
             !m.isConstructor &&
             !m.isStaticMember &&
             !(m.owner == definitions.ObjectClass) && 
@@ -143,19 +138,6 @@
             !conflictsIn(definitions.ObjectClass, m.name) &&
             !conflictsInCommonParent(m.name) && 
             !conflictsIn(companionClassOf(module), m.name)
-=======
-           !m.isConstructor &&
-           !m.isStaticMember &&
-           !(m.owner == definitions.ObjectClass) && 
-           !(m.owner == definitions.AnyClass) &&
-           !m.hasFlag(Flags.CASE | Flags.PROTECTED | Flags.DEFERRED) &&
-           !module.isSubClass(companionClassOf(module)) &&
-           !conflictsIn(definitions.ObjectClass, m.name) &&
-           !conflictsInCommonParent(m.name) && 
-           !conflictsIn(companionClassOf(module), m.name)
-          
-          assert(module.isModuleClass)
->>>>>>> 419d48f1
           
           if(Defensive.check(module.isModuleClass, "module %s isModuleClass", module)) {
             for (m <- module.info.nonPrivateMembers; if shouldForward(m)) {
@@ -336,11 +318,8 @@
       override def addClass(c : ClassDef) : Owner = {
         val sym = c.symbol
         if (sym eq NoSymbol) return self  // Local class hasn't been attributed yet, can't show anything meaningful.
-<<<<<<< HEAD
-=======
         // make sure classes are completed
         sym.initialize
->>>>>>> 419d48f1
         
         val name = c.name.toString
         val parentTree = c.impl.parents.head
@@ -399,12 +378,7 @@
           (start0, start0)
         }
         
-<<<<<<< HEAD
         classElemInfo.setNameSource0(start, end)
-=======
-        classElemInfo.setNameSourceStart0(start)
-        classElemInfo.setNameSourceEnd0(end)
->>>>>>> 419d48f1
         setSourceRange(classElemInfo, sym, annotsPos)
         newElements0.put(classElem, classElemInfo)
 
@@ -485,12 +459,7 @@
         instanceElemInfo.setFlags0(ClassFileConstants.AccPublic | ClassFileConstants.AccStatic | ClassFileConstants.AccFinal)
         instanceElemInfo.setTypeName(moduleElem.getFullyQualifiedName('.').toCharArray)
         setSourceRange(instanceElemInfo, sym, annotsPos)
-<<<<<<< HEAD
         instanceElemInfo.setNameSource0(start, end)
-=======
-        instanceElemInfo.setNameSourceStart0(start)
-        instanceElemInfo.setNameSourceEnd0(end)
->>>>>>> 419d48f1
         
         newElements0.put(instanceElem, instanceElemInfo)
         
@@ -521,12 +490,7 @@
         val start = v.pos.point
         val end = start+elemName.length-1
         
-<<<<<<< HEAD
         valElemInfo.setNameSource0(start, end)
-=======
-        valElemInfo.setNameSourceStart0(start)
-        valElemInfo.setNameSourceEnd0(end)
->>>>>>> 419d48f1
         setSourceRange(valElemInfo, sym, annotsPos)
         newElements0.put(valElem, valElemInfo)
 
@@ -541,10 +505,7 @@
           if (getter hasFlag Flags.ACCESSOR) addDef(getter)
           val setter = sym.setter(sym.owner)
           if (setter hasFlag Flags.ACCESSOR) addDef(setter)
-<<<<<<< HEAD
-=======
           addBeanAccessors(sym)
->>>>>>> 419d48f1
         }
 
         self
@@ -577,12 +538,7 @@
         val start = t.pos.point
         val end = start + t.name.length -1
 
-<<<<<<< HEAD
         typeElemInfo.setNameSource0(start, end)
-=======
-        typeElemInfo.setNameSourceStart0(start)
-        typeElemInfo.setNameSourceEnd0(end)
->>>>>>> 419d48f1
         setSourceRange(typeElemInfo, sym, annotsPos)
         newElements0.put(typeElem, typeElemInfo)
         
@@ -614,8 +570,7 @@
             sym.owner.simpleName + (if (sym.owner.isModuleClass) "$" else "")
           else
             sym.name.toString
-<<<<<<< HEAD
-        
+       
         // make sure the method type has been uncurried
         uncurry.transformInfo(sym, sym.info)
         
@@ -624,17 +579,6 @@
         val paramTypes = Array(fps.map(v => Signature.createTypeSignature(mapType(v.info.typeSymbol), false)) : _*)
         val paramNames = Array(fps.map(n => nme.getterName(n.name).toChars) : _*)
         
-=======
-        
-        // make sure the method type has been uncurried
-        uncurry.transformInfo(sym, sym.info)
-        
-        val fps = sym.paramss.flatten
-        
-        val paramTypes = Array(fps.map(v => Signature.createTypeSignature(mapType(v.info.typeSymbol), false)) : _*)
-        val paramNames = Array(fps.map(n => nme.getterName(n.name).toChars) : _*)
-        
->>>>>>> 419d48f1
         val display = if (sym ne NoSymbol) sym.nameString + sym.infoString(sym.info) else sym.name.toString + " (no info)"
 
         val defElem = 
@@ -642,11 +586,7 @@
             new ScalaAccessorElement(element, nameString, paramTypes)
           else if (isTemplate)
             new ScalaDefElement(element, nameString, paramTypes, sym hasFlag Flags.SYNTHETIC, display, overrideInfos(sym))
-<<<<<<< HEAD
           else if (template ne null)
-=======
-          else
->>>>>>> 419d48f1
             new ScalaFunctionElement(template.element, element, nameString, paramTypes, display)
           else {
             //FIXME see #1000338
@@ -693,7 +633,6 @@
           }
         } else {
           val start = sym.pos.pointOrElse(-1)
-<<<<<<< HEAD
           val end = if (Defensive.check(start >= 0 , "defElem.labelName notEmpty : %s", defElem)) {
               // disable subtraction if iSetter, can introduce end < start, why 4 ??
               start+defElem.labelName.length-1//-(if (sym.isSetter) 4 else 0)
@@ -701,12 +640,6 @@
               start
           }
           defElemInfo.setNameSource0(start, end)
-=======
-          val end = if (start >= 0) start+defElem.labelName.length-1-(if (sym.isSetter) 4 else 0) else -1
-          
-          defElemInfo.setNameSourceStart0(start)
-          defElemInfo.setNameSourceEnd0(end)
->>>>>>> 419d48f1
           setSourceRange(defElemInfo, sym, annotsPos)
         }
         
@@ -825,11 +758,7 @@
       val (start, end) =
         if (pos.isDefined) {
           val pos0 = if (annotsPos.isOpaqueRange) pos union annotsPos else pos
-<<<<<<< HEAD
           val start0 = if (sym == NoSymbol) {
-=======
-          val start0 = if (sym == NoSymbol)
->>>>>>> 419d48f1
             pos0.startOrPoint
           } else {
             try {
