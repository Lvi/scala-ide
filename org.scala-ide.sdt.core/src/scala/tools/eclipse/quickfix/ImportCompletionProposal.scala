--- conflicted
+++ resolved
@@ -1,28 +1,13 @@
 package scala.tools.eclipse
 package quickfix
 
-import org.eclipse.jdt.ui.JavaUI
-import org.eclipse.jdt.ui.ISharedImages
-import org.eclipse.core.runtime.NullProgressMonitor
-import org.eclipse.text.edits.ReplaceEdit
-import org.eclipse.text.edits.MultiTextEdit
-import org.eclipse.ltk.core.refactoring.TextFileChange
-import org.eclipse.core.resources.IFile
-import scala.tools.eclipse.util.EclipseResource
 import org.eclipse.jdt.ui.text.java.IJavaCompletionProposal
 import org.eclipse.jdt.ui.{ISharedImages, JavaUI}
 import org.eclipse.jface.text.contentassist.IContextInformation
-<<<<<<< HEAD
-import org.eclipse.swt.graphics.Image
-import org.eclipse.swt.graphics.Point
-import org.eclipse.jface.text.TextUtilities
-import scala.tools.eclipse.refactoring.EditorHelpers._
-=======
 import org.eclipse.jface.text.{TextUtilities, IDocument}
 import org.eclipse.swt.graphics.{Point, Image}
 import refactoring.EditorHelpers._
 import scala.tools.eclipse.refactoring.EditorHelpers
->>>>>>> d76383b3
 import scala.tools.refactoring.implementations.AddImportStatement
 
 case class ImportCompletionProposal(val importName: String) extends IJavaCompletionProposal {
@@ -54,33 +39,6 @@
    *
    * @param document the document into which to insert the proposed completion
    */
-<<<<<<< HEAD
-  def apply(document : IDocument) : Unit = {
-    
-    withScalaFileAndSelection { (scalaSourceFile, iTextSelection) =>
-    
-      val changes = scalaSourceFile.withCompilerResult { crh =>
-            
-        val refactoring = new AddImportStatement {
-          val global = crh.compiler
-          
-          val selection = {
-            val start = iTextSelection.getOffset
-            val end = start + iTextSelection.getLength
-            val file = crh.sourceFile.file
-            // start and end are not yet used
-            new FileSelection(file, start, end)
-          }
-        }
-       
-        refactoring.addImport(refactoring.selection, importName)
-      }
-      
-      scalaSourceFile.file match {
-        case EclipseResource(file: IFile) => 
-          val textFileChange = createTextFileChange(file, changes)
-          textFileChange.getEdit.apply(document)
-=======
   private def applyByASTTransformation(document: IDocument) {
     
     withScalaFileAndSelection { (scalaSourceFile, textSelection) =>
@@ -133,11 +91,14 @@
         // Need to insert whitespace after the package declaration and insert
         preInsert = lineDelimiter
         insertIndex = nextLineIndex
->>>>>>> d76383b3
       }
-      
-      None
+    } else {
+      // Insert at the top of the file
+      insertIndex = 0
     }
+    
+    // Insert the import as the third line in the file... RISKY AS HELL :D
+    document.replace(insertIndex, 0, preInsert + "import " + importName + lineDelimiter);
   }
   
   /**
@@ -185,11 +146,7 @@
    *
    * @return the image to be shown or <code>null</code> if no image is desired
    */
-<<<<<<< HEAD
-  def getImage() : Image = JavaUI.getSharedImages().getImage(ISharedImages.IMG_OBJS_IMPDECL)
-=======
   def getImage(): Image = JavaUI.getSharedImages().getImage(ISharedImages.IMG_OBJS_IMPDECL)
->>>>>>> d76383b3
 
   
   /**
