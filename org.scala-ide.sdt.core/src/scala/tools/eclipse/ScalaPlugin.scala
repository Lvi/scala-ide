/*
 * Copyright 2005-2010 LAMP/EPFL
 */
// $Id$

package scala.tools.eclipse

import org.eclipse.jdt.core.IJavaProject
import scala.collection.mutable.HashMap
import scala.util.control.ControlThrowable

import org.eclipse.core.resources.{ IFile, IProject, IResourceChangeEvent, IResourceChangeListener, ResourcesPlugin }
import org.eclipse.core.runtime.{ CoreException, FileLocator, IStatus, Platform, Status }
import org.eclipse.core.runtime.content.IContentTypeSettings
import org.eclipse.jdt.core.{ ElementChangedEvent, IElementChangedListener, JavaCore, IJavaElement, IJavaElementDelta, IPackageFragmentRoot }
import org.eclipse.jdt.internal.core.{ JavaModel, JavaProject, PackageFragment, PackageFragmentRoot }
import org.eclipse.jdt.internal.core.util.Util
import org.eclipse.jdt.internal.ui.javaeditor.IClassFileEditorInput
import org.eclipse.jface.preference.IPreferenceStore
import org.eclipse.swt.widgets.Shell
import org.eclipse.swt.graphics.Color
import org.eclipse.ui.{ IEditorInput, IFileEditorInput, PlatformUI, IPartListener, IWorkbenchPart, IWorkbenchPage, IPageListener, IEditorPart }
import org.eclipse.ui.part.FileEditorInput
import org.eclipse.ui.plugin.AbstractUIPlugin
import util.SWTUtils.asyncExec

import org.osgi.framework.BundleContext

import scala.tools.eclipse.javaelements.{ ScalaElement, ScalaSourceFile }
import scala.tools.eclipse.util.OSGiUtils.pathInBundle
import scala.tools.eclipse.templates.ScalaTemplateManager

object ScalaPlugin {
  var plugin: ScalaPlugin = _
  
  def getWorkbenchWindow = {
    val workbench = PlatformUI.getWorkbench
    Option(workbench.getActiveWorkbenchWindow) orElse workbench.getWorkbenchWindows.headOption
  }
  
  def getShell: Shell = getWorkbenchWindow map (_.getShell) orNull
}

class ScalaPlugin extends AbstractUIPlugin with IResourceChangeListener with IElementChangedListener with IPartListener {
  ScalaPlugin.plugin = this

  final val HEADLESS_TEST  = "sdtcore.headless"
  
  def pluginId = "org.scala-ide.sdt.core"
  def compilerPluginId = "org.scala-ide.scala.compiler"
  def libraryPluginId = "org.scala-ide.scala.library"

  def wizardPath = pluginId + ".wizards"
  def wizardId(name: String) = wizardPath + ".new" + name
  def classWizId = wizardId("Class")
  def traitWizId = wizardId("Trait")
  def objectWizId = wizardId("Object")
  def applicationWizId = wizardId("Application")
  def projectWizId = wizardId("Project")
  def netProjectWizId = wizardId("NetProject")

  def editorId = "scala.tools.eclipse.ScalaSourceFileEditor"
  def builderId = pluginId + ".scalabuilder"
  def natureId = pluginId + ".scalanature"
  def launchId = "org.scala-ide.sdt.launching"
  val scalaCompiler = "SCALA_COMPILER_CONTAINER"
  val scalaLib = "SCALA_CONTAINER"
  def scalaCompilerId = launchId + "." + scalaCompiler
  def scalaLibId = launchId + "." + scalaLib
  def launchTypeId = "scala.application"
  def problemMarkerId = pluginId + ".problem"

  // Retained for backwards compatibility
  val oldPluginId = "ch.epfl.lamp.sdt.core"
  val oldLibraryPluginId = "scala.library"
  val oldNatureId = oldPluginId + ".scalanature"
  val oldBuilderId = oldPluginId + ".scalabuilder"
  val oldLaunchId = "ch.epfl.lamp.sdt.launching"
  val oldScalaLibId = oldLaunchId + "." + scalaLib

  val scalaFileExtn = ".scala"
  val javaFileExtn = ".java"
  val jarFileExtn = ".jar"

  val scalaCompilerBundle = Platform.getBundle(ScalaPlugin.plugin.compilerPluginId)
  val compilerClasses = pathInBundle(scalaCompilerBundle, "/lib/scala-compiler.jar")
  val continuationsClasses = pathInBundle(scalaCompilerBundle, "/lib/continuations.jar")
  val compilerSources = pathInBundle(scalaCompilerBundle, "/lib/scala-compiler-src.jar")

  val scalaLibBundle = Platform.getBundle(ScalaPlugin.plugin.libraryPluginId)
  val libClasses = pathInBundle(scalaLibBundle, "/lib/scala-library.jar")
  val libSources = pathInBundle(scalaLibBundle, "/lib/scala-library-src.jar")
  val dbcClasses = pathInBundle(scalaLibBundle, "/lib/scala-dbc.jar")
  val dbcSources = pathInBundle(scalaLibBundle, "/lib/scala-dbc-src.jar")
  val swingClasses = pathInBundle(scalaLibBundle, "/lib/scala-swing.jar")
  val swingSources = pathInBundle(scalaLibBundle, "/lib/scala-swing-src.jar")

  lazy val templateManager = new ScalaTemplateManager()

  private val projects = new HashMap[IProject, ScalaProject]

  override def start(context: BundleContext) = {
    super.start(context)

<<<<<<< HEAD
    ResourcesPlugin.getWorkspace.addResourceChangeListener(this, IResourceChangeEvent.PRE_CLOSE | IResourceChangeEvent.POST_CHANGE)
    JavaCore.addElementChangedListener(this)
    PlatformUI.getWorkbench.getEditorRegistry.setDefaultEditor("*.scala", editorId)
    asyncExec(PlatformUI.getWorkbench.getActiveWorkbenchWindow.addPageListener(pageListener))
=======
    if (System.getProperty(HEADLESS_TEST) eq null) {
      ResourcesPlugin.getWorkspace.addResourceChangeListener(this, IResourceChangeEvent.PRE_CLOSE | IResourceChangeEvent.POST_CHANGE)
      JavaCore.addElementChangedListener(this)
      PlatformUI.getWorkbench.getEditorRegistry.setDefaultEditor("*.scala", editorId)
      ScalaPlugin.getWorkbenchWindow map (_.getPartService().addPartListener(ScalaPlugin.this))
>>>>>>> bc82426d

      PerspectiveFactory.updatePerspective
      diagnostic.StartupDiagnostics.run
    }
    println("Scala compiler bundle: " + scalaCompilerBundle.getLocation)
  }

  override def stop(context: BundleContext) = {
    ResourcesPlugin.getWorkspace.removeResourceChangeListener(this)
    super.stop(context)
  }

  def workspaceRoot = ResourcesPlugin.getWorkspace.getRoot

  def getJavaProject(project: IProject) = JavaCore.create(project)

  def getScalaProject(project: IProject): ScalaProject = projects.synchronized {
    projects.get(project) match {
      case Some(scalaProject) => scalaProject
      case None =>
        val scalaProject = new ScalaProject(project)
        projects(project) = scalaProject
        scalaProject
    }
  }

  def getScalaProject(input: IEditorInput): ScalaProject = input match {
    case fei: IFileEditorInput => getScalaProject(fei.getFile.getProject)
    case cfei: IClassFileEditorInput => getScalaProject(cfei.getClassFile.getJavaProject.getProject)
    case _ => null
  }

  def isScalaProject(project: IJavaProject): Boolean = isScalaProject(project.getProject)

  def isScalaProject(project: IProject): Boolean =
    try {
      project != null && project.isOpen && (project.hasNature(natureId) || project.hasNature(oldNatureId))
    } catch {
      case _: CoreException => false
    }

  override def resourceChanged(event: IResourceChangeEvent) {
    (event.getResource, event.getType) match {
      case (project: IProject, IResourceChangeEvent.PRE_CLOSE) =>
        projects.synchronized {
          projects.get(project) match {
            case Some(scalaProject) =>
              projects.remove(project)
              println("resetting compilers for " + project.getName)
              scalaProject.resetCompilers
            case None =>
          }
        }
      case _ =>
    }
  }

  override def elementChanged(event: ElementChangedEvent) {
    import scala.collection.mutable.ListBuffer
    val buff = new ListBuffer[ScalaSourceFile]

    def findRemovedSources(delta: IJavaElementDelta) {
      import IJavaElement._
      import IJavaElementDelta._

      val isChanged = delta.getKind == CHANGED
      val isRemoved = delta.getKind == REMOVED
      def hasFlag(flag: Int) = (delta.getFlags & flag) != 0

      val elem = delta.getElement
      val processChildren: Boolean = elem.getElementType match {
        case JAVA_MODEL => true
        case JAVA_PROJECT if !isRemoved && !hasFlag(F_CLOSED) => true

        case PACKAGE_FRAGMENT_ROOT =>
          if (isRemoved || hasFlag(F_REMOVED_FROM_CLASSPATH | F_ADDED_TO_CLASSPATH | F_ARCHIVE_CONTENT_CHANGED)) {
            println("package fragment root changed (resetting pres compiler): " + elem)
            getScalaProject(elem.getJavaProject.getProject).resetPresentationCompiler
            false
          } else true

        case PACKAGE_FRAGMENT => true

        case COMPILATION_UNIT if elem.isInstanceOf[ScalaSourceFile] && isRemoved =>
          buff += elem.asInstanceOf[ScalaSourceFile]
          false

        case _ => false
      }

      if (processChildren)
        delta.getAffectedChildren foreach { findRemovedSources(_) }
    }
    findRemovedSources(event.getDelta)
    if(!buff.isEmpty) {
      buff.toList groupBy (_.getJavaProject.getProject) foreach {
        case (project, srcs) =>
          if (project.isOpen)
            getScalaProject(project) doWithPresentationCompiler (_.filesDeleted(srcs))
      }
    }
  }

  def logWarning(msg: String): Unit = getLog.log(new Status(IStatus.WARNING, pluginId, msg))

  def logError(t: Throwable): Unit = logError(t.getClass + ":" + t.getMessage, t)

  def logError(msg: String, t: Throwable): Unit = {
    val t1 = if (t != null) t else { val ex = new Exception; ex.fillInStackTrace; ex }
    val status1 = new Status(IStatus.ERROR, pluginId, IStatus.ERROR, msg, t1)
    getLog.log(status1)

    val status = t match {
      case ce: ControlThrowable =>
        val t2 = { val ex = new Exception; ex.fillInStackTrace; ex }
        val status2 = new Status(
          IStatus.ERROR, pluginId, IStatus.ERROR,
          "Incorrectly logged ControlThrowable: " + ce.getClass.getSimpleName + "(" + ce.getMessage + ")", t2)
        getLog.log(status2)
      case _ =>
    }
  }

  def bundlePath = check {
    val bundle = getBundle
    val bpath = bundle.getEntry("/")
    val rpath = FileLocator.resolve(bpath)
    rpath.getPath
  }.getOrElse("unresolved")

  final def check[T](f: => T) =
    try {
      Some(f)
    } catch {
      case e: Throwable =>
        logError(e)
        None
    }

  final def checkOrElse[T](f: => T, msgIfError: String): Option[T] = {
    try {
      Some(f)
    } catch {
      case e: Throwable =>
        logError(msgIfError, e)
        None
    }
  }

  def isBuildable(file: IFile) = (file.getName.endsWith(scalaFileExtn) || file.getName.endsWith(javaFileExtn))

  // IPartListener
  def partActivated(part: IWorkbenchPart) {}
  def partDeactivated(part: IWorkbenchPart) {}
  def partBroughtToTop(part: IWorkbenchPart) {}
  def partOpened(part: IWorkbenchPart) {
    println("open " + part.getTitle)
    doWithCompilerAndFile(part) { (compiler, ssf) =>
      compiler.askReload(ssf, ssf.getContents)
    }
  }
  def partClosed(part: IWorkbenchPart) {
    println("close " + part.getTitle)
    doWithCompilerAndFile(part) { (compiler, ssf) =>
      compiler.discardSourceFile(ssf)
    }
  }

  private def doWithCompilerAndFile(part: IWorkbenchPart)(op: (ScalaPresentationCompiler, ScalaSourceFile) => Unit) {
    part match {
      case editor: IEditorPart =>
        editor.getEditorInput match {
          case fei: FileEditorInput =>
            val f = fei.getFile
            if (f.getName.endsWith(scalaFileExtn)) {
              for (ssf <- ScalaSourceFile.createFromPath(f.getFullPath.toString)) {
                val proj = getScalaProject(f.getProject)
                if (proj.underlying.isOpen)
                  proj.doWithPresentationCompiler(op(_, ssf)) // so that an exception is not thrown
              }
            }
          case _ =>
        }
      case _ =>
    }
  }
}<|MERGE_RESOLUTION|>--- conflicted
+++ resolved
@@ -102,18 +102,11 @@
   override def start(context: BundleContext) = {
     super.start(context)
 
-<<<<<<< HEAD
-    ResourcesPlugin.getWorkspace.addResourceChangeListener(this, IResourceChangeEvent.PRE_CLOSE | IResourceChangeEvent.POST_CHANGE)
-    JavaCore.addElementChangedListener(this)
-    PlatformUI.getWorkbench.getEditorRegistry.setDefaultEditor("*.scala", editorId)
-    asyncExec(PlatformUI.getWorkbench.getActiveWorkbenchWindow.addPageListener(pageListener))
-=======
     if (System.getProperty(HEADLESS_TEST) eq null) {
       ResourcesPlugin.getWorkspace.addResourceChangeListener(this, IResourceChangeEvent.PRE_CLOSE | IResourceChangeEvent.POST_CHANGE)
       JavaCore.addElementChangedListener(this)
       PlatformUI.getWorkbench.getEditorRegistry.setDefaultEditor("*.scala", editorId)
       ScalaPlugin.getWorkbenchWindow map (_.getPartService().addPartListener(ScalaPlugin.this))
->>>>>>> bc82426d
 
       PerspectiveFactory.updatePerspective
       diagnostic.StartupDiagnostics.run
