--- conflicted
+++ resolved
@@ -76,8 +76,6 @@
 
   def getProblemRequestor : IProblemRequestor = null
 
-<<<<<<< HEAD
-
   override def buildStructure(info : OpenableElementInfo, pm : IProgressMonitor, newElements : JMap[_, _], underlyingResource : IResource) : Boolean = {
     Tracer.println("buildStructure : " + underlyingResource)
     withSourceFileButNotInMainThread[Boolean](false) { (sourceFile, compiler) =>
@@ -89,9 +87,11 @@
       }
       val sourceLength = contents.length // sourceFile.length
       Defensive.tryOrLog[Boolean](false) {
-        compiler.askWithRoot(sourceFile) { root =>
-          new compiler.StructureBuilderTraverser(this, info, newElements.asInstanceOf[JMap[AnyRef, AnyRef]], sourceLength).traverse(root)
-        }
+	    compiler.ask { () =>
+	      compiler.withUntypedTree(sourceFile) { tree =>
+  	        new compiler.StructureBuilderTraverser(this, info, newElements.asInstanceOf[JMap[AnyRef, AnyRef]], sourceLength).traverse(tree)
+	      }
+	    }
         info match {
           case cuei : CompilationUnitElementInfo =>
             cuei.setSourceLength(sourceLength)
@@ -106,40 +106,12 @@
 
   def addToIndexer(indexer : ScalaSourceIndexer) {
     withSourceFileButNotInMainThread() { (source, compiler) =>
-      compiler.askWithRoot(source) { root =>
-          new compiler.IndexBuilderTraverser(indexer).traverse(root)
-      }
-    }
-=======
-  override def buildStructure(info : OpenableElementInfo, pm : IProgressMonitor, newElements : JMap[_, _], underlyingResource : IResource) : Boolean =
-  	withSourceFile({ (sourceFile, compiler) =>
-	    val sourceLength = sourceFile.length
-	    compiler.ask { () =>
-	      compiler.withUntypedTree(sourceFile) { tree =>
-  	        new compiler.StructureBuilderTraverser(this, info, newElements.asInstanceOf[JMap[AnyRef, AnyRef]], sourceLength).traverse(tree)
-	      }
-	    }
-	    info match {
-	      case cuei : CompilationUnitElementInfo =>
-	        cuei.setSourceLength(sourceLength)
-	      case _ =>
-	    }
-	
-	    info.setIsStructureKnown(true)
-	    info.isStructureKnown
-  })
-
-  def scheduleReconcile : Unit = ()
-  
-  def addToIndexer(indexer : ScalaSourceIndexer) {
-    withSourceFile({ (source, compiler) =>
       compiler.ask { () =>
         compiler.withUntypedTree(source) { tree =>
           new compiler.IndexBuilderTraverser(indexer).traverse(tree)
         }
       }
-    })
->>>>>>> 3b4b66b4
+    }
   }
   
   def newSearchableEnvironment(workingCopyOwner : WorkingCopyOwner) : SearchableEnvironment = {
@@ -173,29 +145,8 @@
      monitor : IProgressMonitor) {
   }
   
-<<<<<<< HEAD
   override def reportMatches(matchLocator : MatchLocator, possibleMatch : PossibleMatch) = Defensive.tryOrLog {
-    withSourceFileButNotInMainThread[Unit](){ (sourceFile, compiler) =>
-      val body = compiler.body(sourceFile)
-  
-      if (body != null) {
-        compiler.ask { () =>
-          compiler.MatchLocator(this, matchLocator, possibleMatch).traverse(body)
-        }
-      }
-    }
-  }
-  
-  override def createOverrideIndicators(annotationMap : JMap[_, _]) = Defensive.tryOrLog {
     withSourceFileButNotInMainThread[Unit]() { (sourceFile, compiler) =>
-      val root = compiler.root(sourceFile)
-      compiler.ask { () =>
-        new compiler.OverrideIndicatorBuilderTraverser(this, annotationMap.asInstanceOf[JMap[AnyRef, AnyRef]]).traverse(root)
-      }
-    }
-=======
-  override def reportMatches(matchLocator : MatchLocator, possibleMatch : PossibleMatch) {
-    withSourceFile { (sourceFile, compiler) =>
       compiler.ask { () =>
 	    compiler.withUntypedTree(sourceFile) { tree =>
           compiler.MatchLocator(this, matchLocator, possibleMatch).traverse(tree)
@@ -204,15 +155,14 @@
     }
   }
   
-  override def createOverrideIndicators(annotationMap : JMap[_, _]) {
-    withSourceFile { (sourceFile, compiler) =>
+  override def createOverrideIndicators(annotationMap : JMap[_, _]) = Defensive.tryOrLog {
+    withSourceFileButNotInMainThread[Unit]() { (sourceFile, compiler) =>
       compiler.ask { () =>
         compiler.withUntypedTree(sourceFile) { tree =>
           new compiler.OverrideIndicatorBuilderTraverser(this, annotationMap.asInstanceOf[JMap[AnyRef, AnyRef]]).traverse(tree)
         }
 	  }
 	}
->>>>>>> 3b4b66b4
   }
   
   override def getImageDescriptor = {
