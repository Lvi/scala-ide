--- conflicted
+++ resolved
@@ -146,14 +146,7 @@
     for(int i = 0, iLimit = types.length; i < iLimit ; ++i) {
       TypeDeclaration tpe = types[i];
       if (tpe != null) {
-<<<<<<< HEAD
-        //BACK-2.8.0 possible NPE with tpe.binding, tpe.scope
-        if (tpe.binding != null) {
-          tpe.binding.getAnnotationTagBits();
-        }
-=======
         if (tpe.binding != null) tpe.binding.getAnnotationTagBits();
->>>>>>> 3b481d1c
         if (tpe.scope != null) {
           tpe.scope.buildFields();
           tpe.scope.buildMethods();
