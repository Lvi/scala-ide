/*
 * Copyright 2005-2010 LAMP/EPFL
 */
// $Id$

package scala.tools.eclipse

import org.eclipse.core.resources.ResourcesPlugin
import org.eclipse.core.runtime.Path
import org.eclipse.jdt.core.{ICodeAssist, IJavaElement, WorkingCopyOwner}
<<<<<<< HEAD
import org.eclipse.jdt.internal.core.{ClassFile,Openable, SearchableEnvironment, JavaProject}
=======
import org.eclipse.jface.text.{IRegion, ITextViewer}
import org.eclipse.jface.text.hyperlink.{AbstractHyperlinkDetector, IHyperlink}
import org.eclipse.jdt.internal.core.{ClassFile,Openable, SearchableEnvironment, JavaProject}
import org.eclipse.ui.texteditor.ITextEditor
import org.eclipse.jdt.internal.compiler.env.ICompilationUnit
import org.eclipse.jdt.ui.actions.SelectionDispatchAction
import org.eclipse.jdt.internal.ui.javaeditor.{EditorUtility, JavaElementHyperlink}
>>>>>>> 419d48f1

import scala.tools.nsc.io.AbstractFile

import javaelements.{ScalaSourceFile, ScalaClassFile, ScalaCompilationUnit}

trait LocateSymbol { self : ScalaPresentationCompiler => 

  def locate(sym : Symbol, scu : ScalaCompilationUnit): Option[(ScalaCompilationUnit, Int)] = {
    def find[T, V](arr : Array[T])(f : T => Option[V]) : Option[V] = {
      for(e <- arr) {
        f(e) match {
          case v@Some(_) => return v
          case None =>
        }
      }
      None
    }
    def findClassFile = {
      val packName = sym.enclosingPackage.fullName
      val project = scu.getJavaProject.asInstanceOf[JavaProject]
      val pfs = new SearchableEnvironment(project, null: WorkingCopyOwner).nameLookup.findPackageFragments(packName, false)
      if (pfs eq null) None else find(pfs) {
        val top = sym.toplevelClass
        val name = top.name + (if (top.isModule) "$" else "") + ".class"
        _.getClassFile(name) match {
          case classFile : ScalaClassFile => Some(classFile)
          case _ => None
        }
      }
    }
    (if (sym.sourceFile ne null) {
       val path = new Path(sym.sourceFile.path)
       val root = ResourcesPlugin.getWorkspace().getRoot()
       root.findFilesForLocation(path) match {
         case arr : Array[_] if arr.length == 1 =>
           ScalaSourceFile.createFromPath(arr(0).getFullPath.toString)
         case _ => findClassFile
       }
    } else findClassFile) flatMap { file =>
      (if (sym.pos eq NoPosition) {
        file.withSourceFile { (f, _) =>
          val pos = new Response[Position]
<<<<<<< HEAD
          getLinkPos(sym, f, pos)
          askReload(scu.file, scu.getContents)
=======
          askLinkPos(sym, f, pos)
          askReload(scu, scu.getContents)
>>>>>>> 419d48f1
          pos.get.left.toOption
        } (None)
      } else Some(sym.pos)) flatMap { p =>
        if (p eq NoPosition) None else Some(file, p.point)
      }
    }
  }
}<|MERGE_RESOLUTION|>--- conflicted
+++ resolved
@@ -8,9 +8,6 @@
 import org.eclipse.core.resources.ResourcesPlugin
 import org.eclipse.core.runtime.Path
 import org.eclipse.jdt.core.{ICodeAssist, IJavaElement, WorkingCopyOwner}
-<<<<<<< HEAD
-import org.eclipse.jdt.internal.core.{ClassFile,Openable, SearchableEnvironment, JavaProject}
-=======
 import org.eclipse.jface.text.{IRegion, ITextViewer}
 import org.eclipse.jface.text.hyperlink.{AbstractHyperlinkDetector, IHyperlink}
 import org.eclipse.jdt.internal.core.{ClassFile,Openable, SearchableEnvironment, JavaProject}
@@ -18,8 +15,8 @@
 import org.eclipse.jdt.internal.compiler.env.ICompilationUnit
 import org.eclipse.jdt.ui.actions.SelectionDispatchAction
 import org.eclipse.jdt.internal.ui.javaeditor.{EditorUtility, JavaElementHyperlink}
->>>>>>> 419d48f1
 
+import scala.reflect.generic.Flags._
 import scala.tools.nsc.io.AbstractFile
 
 import javaelements.{ScalaSourceFile, ScalaClassFile, ScalaCompilationUnit}
@@ -61,13 +58,8 @@
       (if (sym.pos eq NoPosition) {
         file.withSourceFile { (f, _) =>
           val pos = new Response[Position]
-<<<<<<< HEAD
-          getLinkPos(sym, f, pos)
+          askLinkPos(sym, f, pos)
           askReload(scu.file, scu.getContents)
-=======
-          askLinkPos(sym, f, pos)
-          askReload(scu, scu.getContents)
->>>>>>> 419d48f1
           pos.get.left.toOption
         } (None)
       } else Some(sym.pos)) flatMap { p =>
