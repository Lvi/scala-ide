--- conflicted
+++ resolved
@@ -185,15 +185,6 @@
   }
 
   override def installOccurrencesFinder(forceUpdate: Boolean) {
-<<<<<<< HEAD
-    getEditorSite.getPage.addPostSelectionListener(new ISelectionListener {
-      def selectionChanged(part: IWorkbenchPart, selection: ISelection) {
-        selection match {
-          case textSelection: ITextSelection if textSelection.getLength >= 0 && textSelection.getOffset >= 0 => 
-            updateOccurrenceAnnotations(textSelection, null)
-          case _ =>
-        }
-=======
     super.installOccurrencesFinder(forceUpdate)
     getEditorSite.getPage.addPostSelectionListener(selectionListener)
   }
@@ -238,7 +229,6 @@
     def findJdtSourceMenuManager(items: Seq[IContributionItem]) = {
       items.collect {
         case mm: MenuManager if mm.getId == "org.eclipse.jdt.ui.source.menu" => mm
->>>>>>> d76383b3
       }
     }
 
