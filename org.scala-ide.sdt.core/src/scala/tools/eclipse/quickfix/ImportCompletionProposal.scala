package scala.tools.eclipse
package quickfix

import org.eclipse.core.resources.IFile
import org.eclipse.jdt.ui.text.java.IJavaCompletionProposal
import org.eclipse.jdt.ui.{ISharedImages, JavaUI}
import org.eclipse.jface.text.contentassist.IContextInformation
import org.eclipse.jface.text.{TextUtilities, IDocument}
<<<<<<< HEAD
import org.eclipse.ltk.core.refactoring.TextFileChange
import org.eclipse.swt.graphics.{Point, Image}
import refactoring.EditorHelpers._
import scala.tools.refactoring.implementations.AddImportStatement
import util.FileUtils
import org.eclipse.text.edits.MultiTextEdit
import org.eclipse.text.edits.RangeMarker
=======
import org.eclipse.swt.graphics.{Point, Image}
import refactoring.EditorHelpers._
import scala.tools.eclipse.refactoring.EditorHelpers
import scala.tools.refactoring.implementations.AddImportStatement
>>>>>>> bc82426d

case class ImportCompletionProposal(val importName: String) extends IJavaCompletionProposal {
  
  /**
   * Fixed relevance at 100 for now.
   */
  def getRelevance = 100
  
  /**
   * Inserts the proposed completion into the given document.
   *
   * @param document the document into which to insert the proposed completion
   */
  def apply(document: IDocument) {
    // First, try to insert with an AST transformation, if that fails, use the (old) method
    try {
      applyByASTTransformation(document)
    } catch {
      case t => {
        ScalaPlugin.plugin.logError("failed to update import by AST transformation, fallback to text implementation", t)
        applyByTextTransformation(document)
      }
    }
  }
  
  /**
   * Inserts the proposed completion into the given document.
   *
   * @param document the document into which to insert the proposed completion
   */
  private def applyByASTTransformation(document: IDocument) {
    
    withScalaFileAndSelection { (scalaSourceFile, textSelection) =>
    
      val changes = scalaSourceFile.withSourceFile { (sourceFile, compiler) =>
            
        val refactoring = new AddImportStatement {
          val global = compiler
          
          val selection = {
            val start = textSelection.getOffset
            val end = start + textSelection.getLength
            val file = scalaSourceFile.file
            // start and end are not yet used
            new FileSelection(file, start, end)
          }
        }
       
        refactoring.addImport(refactoring.selection, importName)
      }(Nil)
      
<<<<<<< HEAD
      FileUtils.toIFile(scalaSourceFile.file) foreach { f =>
        createTextFileChange(f, changes).getEdit match {
          case edit: MultiTextEdit =>
            
            val currentPosition = new RangeMarker(textSelection.getOffset, textSelection.getLength)
            edit.addChild(currentPosition)
            edit.apply(document)
            
            withCurrentEditor { editor =>
              editor.selectAndReveal(currentPosition.getOffset, currentPosition.getLength)
              None
            }
        }
      }
=======
      EditorHelpers.applyChangesToFileWhileKeepingSelection(document, textSelection, scalaSourceFile.file, changes)
>>>>>>> bc82426d
      
      None
    }
  }
  
  /**
   * Inserts the proposed completion into the given document. (text based transformation)
   *
   * @param document the document into which to insert the proposed completion
   */
  private def applyByTextTransformation(document: IDocument) {
    val lineDelimiter = TextUtilities.getDefaultLineDelimiter(document)

    // Find the package declaration
    val text = document.get
    var insertIndex = 0
    val packageIndex = text.indexOf("package", insertIndex)
    var preInsert = "" 
    
    if (packageIndex != -1) {
      // Insert on the line after the last package declaration, with a line of whitespace first if needed
      var nextLineIndex = text.indexOf(lineDelimiter, packageIndex) + 1
      var nextLineEndIndex = text.indexOf(lineDelimiter, nextLineIndex)
      var nextLine = text.substring(nextLineIndex, nextLineEndIndex).trim()
      
      // scan to see if package declaration is not multi-line
      while (nextLine.startsWith("package")) {
        nextLineIndex = text.indexOf(lineDelimiter, nextLineIndex) + 1
        nextLineEndIndex = text.indexOf(lineDelimiter, nextLineIndex)
        nextLine = text.substring(nextLineIndex, nextLineEndIndex).trim()
      }

      // Get the next line to see if it is already whitespace
      if (nextLine.trim() == "") {
        // This is a whitespace line, add the import here
        insertIndex = nextLineEndIndex + 1
      } else {
        // Need to insert whitespace after the package declaration and insert
        preInsert = lineDelimiter
        insertIndex = nextLineIndex
      }
    } else {
      // Insert at the top of the file
      insertIndex = 0
    }
    
    // Insert the import as the third line in the file... RISKY AS HELL :D
    document.replace(insertIndex, 0, preInsert + "import " + importName + lineDelimiter);
  }
  
  /**
   * Returns the new selection after the proposal has been applied to
   * the given document in absolute document coordinates. If it returns
   * <code>null</code>, no new selection is set.
   *
   * A document change can trigger other document changes, which have
   * to be taken into account when calculating the new selection. Typically,
   * this would be done by installing a document listener or by using a
   * document position during {@link #apply(IDocument)}.
   *
   * @param document the document into which the proposed completion has been inserted
   * @return the new selection in absolute document coordinates
   */
  def getSelection(document: IDocument): Point = null
  

  /**
   * Returns optional additional information about the proposal. The additional information will
   * be presented to assist the user in deciding if the selected proposal is the desired choice.
   * <p>
   * If {@link ICompletionProposalExtension5} is implemented, this method should not be called any
   * longer. This method may be deprecated in a future release.
   * </p>
   *
   * @return the additional information or <code>null</code>
   */
  def getAdditionalProposalInfo(): String = null
  

  /**
   * Returns the string to be displayed in the list of completion proposals.
   *
   * @return the string to be displayed
   * 
   * @see ICompletionProposalExtension6#getStyledDisplayString()
   */
  def getDisplayString(): String = "Import " + importName
    

  /**
   * Returns the image to be displayed in the list of completion proposals.
   * The image would typically be shown to the left of the display string.
   *
   * @return the image to be shown or <code>null</code> if no image is desired
   */
  def getImage(): Image = JavaUI.getSharedImages().getImage(ISharedImages.IMG_OBJS_IMPDECL)

  
  /**
   * Returns optional context information associated with this proposal.
   * The context information will automatically be shown if the proposal
   * has been applied.
   *
   * @return the context information for this proposal or <code>null</code>
   */
  def getContextInformation: IContextInformation = null
}<|MERGE_RESOLUTION|>--- conflicted
+++ resolved
@@ -1,25 +1,14 @@
 package scala.tools.eclipse
 package quickfix
 
-import org.eclipse.core.resources.IFile
 import org.eclipse.jdt.ui.text.java.IJavaCompletionProposal
 import org.eclipse.jdt.ui.{ISharedImages, JavaUI}
 import org.eclipse.jface.text.contentassist.IContextInformation
 import org.eclipse.jface.text.{TextUtilities, IDocument}
-<<<<<<< HEAD
-import org.eclipse.ltk.core.refactoring.TextFileChange
-import org.eclipse.swt.graphics.{Point, Image}
-import refactoring.EditorHelpers._
-import scala.tools.refactoring.implementations.AddImportStatement
-import util.FileUtils
-import org.eclipse.text.edits.MultiTextEdit
-import org.eclipse.text.edits.RangeMarker
-=======
 import org.eclipse.swt.graphics.{Point, Image}
 import refactoring.EditorHelpers._
 import scala.tools.eclipse.refactoring.EditorHelpers
 import scala.tools.refactoring.implementations.AddImportStatement
->>>>>>> bc82426d
 
 case class ImportCompletionProposal(val importName: String) extends IJavaCompletionProposal {
   
@@ -71,24 +60,7 @@
         refactoring.addImport(refactoring.selection, importName)
       }(Nil)
       
-<<<<<<< HEAD
-      FileUtils.toIFile(scalaSourceFile.file) foreach { f =>
-        createTextFileChange(f, changes).getEdit match {
-          case edit: MultiTextEdit =>
-            
-            val currentPosition = new RangeMarker(textSelection.getOffset, textSelection.getLength)
-            edit.addChild(currentPosition)
-            edit.apply(document)
-            
-            withCurrentEditor { editor =>
-              editor.selectAndReveal(currentPosition.getOffset, currentPosition.getLength)
-              None
-            }
-        }
-      }
-=======
       EditorHelpers.applyChangesToFileWhileKeepingSelection(document, textSelection, scalaSourceFile.file, changes)
->>>>>>> bc82426d
       
       None
     }
