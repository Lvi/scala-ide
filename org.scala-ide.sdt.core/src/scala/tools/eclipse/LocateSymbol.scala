--- conflicted
+++ resolved
@@ -5,7 +5,6 @@
 
 package scala.tools.eclipse
 
-import scala.tools.eclipse.internal.logging.Defensive
 import org.eclipse.core.resources.ResourcesPlugin
 import org.eclipse.core.runtime.Path
 import org.eclipse.jdt.core.{ICodeAssist, IJavaElement}
@@ -56,67 +55,16 @@
          case _ => findClassFile
        }
     } else findClassFile) flatMap { file =>
-<<<<<<< HEAD
-      if (sym.pos eq NoPosition) {
-        object traverser {
-          var owners = sym.ownerChain.reverse
-          def equiv(src : Symbol, clz : Symbol) = {
-            src.decodedName == clz.decodedName && ( 
-              if (src.isMethod && clz.isMethod) 
-                src.info.toString == clz.info.toString
-              else src.hasFlag(PACKAGE) && clz.hasFlag(PACKAGE) ||
-                   src.isType && clz.isType && !clz.isModuleClass ||
-                   src.isTerm && (clz.isTerm || clz.isModuleClass) 
-            )
-          }
-                  
-          def traverse(srcsym : Symbol) : Boolean = {
-            if (equiv(srcsym, owners.head)) owners.tail match {
-              case Nil  => if (srcsym.pos ne NoPosition) { sym.setPos(srcsym.pos); true } else false
-              case tl => {
-                owners = tl
-                srcsym.info.decls exists { traverse _ }
-              }
-            } else false
-          }
-        }
-        file.withSourceFile{ (f, _) =>
-          Defensive.tryOrLog(None : Option[RichCompilationUnit]) {
-            def f0(symbol : Symbol) : Option[RichCompilationUnit] = {
-              traverser traverse (
-                symbol.
-                ownerChain.
-                reverse.
-                head
-              )
-              reload(List(f), new Response[Unit])
-              removeUnitOf(f)
-            }
-            for (
-              root <- Option(root(f)); // root(f) can be null
-              symbol <- Option(root.symbol) ;
-              r <- f0(symbol)
-            ) yield r
-          }
-=======
       (if (sym.pos eq NoPosition) {
         file.withSourceFile{ (f, _) =>
           val pos = new Response[Position]
           getLinkPos(sym, f, pos)
           askReload(scu, scu.getContents)
           pos.get.left.toOption
->>>>>>> 3b4b66b4
         }
       } else Some(sym.pos)) flatMap { p =>
         if (p eq NoPosition) None else Some(file, p.point)
       }
-<<<<<<< HEAD
-      sym.pos match {
-        case NoPosition => None
-        case pos => Some(file, pos.point) 
-      }
-=======
->>>>>>> 3b4b66b4
     }
   }
 }