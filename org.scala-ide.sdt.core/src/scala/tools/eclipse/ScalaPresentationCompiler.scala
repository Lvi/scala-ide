--- conflicted
+++ resolved
@@ -34,15 +34,6 @@
   presentationReporter.compiler = this
   
   private val sourceFiles = new mutable.HashMap[ScalaCompilationUnit, BatchSourceFile] {
-<<<<<<< HEAD
-    override def default(k : ScalaCompilationUnit) = { val v = k.createSourceFile
-                                                       ScalaPresentationCompiler.this.synchronized {
-                                                           get(k) match {
-                                                               case Some(v) => v
-                                                               case None => put(k, v); v
-                                                           }
-                                                       }} 
-=======
     override def default(k : ScalaCompilationUnit) = { 
       val v = k.createSourceFile
       ScalaPresentationCompiler.this.synchronized {
@@ -51,7 +42,6 @@
           case None => put(k, v); v
   	   }
       }} 
->>>>>>> 52653bc9
   }
   
   private val problems = new mutable.HashMap[IFile, ArrayBuffer[IProblem]] with SynchronizedMap[IFile, ArrayBuffer[IProblem]] {
