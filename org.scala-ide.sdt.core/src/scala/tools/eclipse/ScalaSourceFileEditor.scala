/*
 * Copyright 2005-2010 LAMP/EPFL
 */
// $Id$

package scala.tools.eclipse

import org.eclipse.ui.part.FileEditorInput
import scala.tools.eclipse.javaelements.ScalaCompilationUnit
import org.eclipse.jdt.internal.ui.JavaPlugin
import java.util.ResourceBundle
import org.eclipse.core.runtime.{ IAdaptable, IProgressMonitor }
import org.eclipse.jdt.core.IJavaElement
import org.eclipse.jdt.core.dom.CompilationUnit
import org.eclipse.jdt.internal.ui.javaeditor.CompilationUnitEditor
import org.eclipse.jdt.internal.ui.javaeditor.selectionactions._
import org.eclipse.jdt.internal.ui.search.IOccurrencesFinder._
import org.eclipse.jdt.ui.actions.IJavaEditorActionDefinitionIds
import org.eclipse.jdt.ui.text.JavaSourceViewerConfiguration
import org.eclipse.jface.preference.IPreferenceStore
import org.eclipse.jface.text._
import org.eclipse.jface.text.source.{ Annotation, IAnnotationModelExtension, SourceViewerConfiguration }
import org.eclipse.jface.viewers.ISelection
import org.eclipse.ui.{ IWorkbenchPart, ISelectionListener, IFileEditorInput }
import org.eclipse.ui.editors.text.{ ForwardingDocumentProvider, TextFileDocumentProvider }
import org.eclipse.ui.texteditor.{ IAbstractTextEditorHelpContextIds, ITextEditorActionConstants, IWorkbenchActionDefinitionIds, TextOperationAction }
import org.eclipse.swt.widgets.Composite
import scala.collection.JavaConversions._
import scala.collection.mutable
import scala.tools.eclipse.javaelements.ScalaSourceFile
import scala.tools.eclipse.markoccurrences.{ ScalaOccurrencesFinder, Occurrences }
import scala.tools.eclipse.ui.semantic.highlighting.SemanticHighlightingPresenter
import scala.tools.eclipse.text.scala.ScalaTypeAutoCompletionProposalManager
import scala.tools.eclipse.util.IDESettings
import scala.tools.eclipse.internal.logging.Defensive
import org.eclipse.ui.texteditor.IDocumentProvider

class ScalaSourceFileEditor extends CompilationUnitEditor with ScalaEditor {

  import ScalaSourceFileEditor._

  private var _semanticPresenter: Option[SemanticHighlightingPresenter] = None

  setPartName("Scala Editor")

  override protected def createActions() {
    super.createActions()

    val cutAction = new TextOperationAction(bundleForConstructedKeys, "Editor.Cut.", this, ITextOperationTarget.CUT) //$NON-NLS-1$
    cutAction.setHelpContextId(IAbstractTextEditorHelpContextIds.CUT_ACTION)
    cutAction.setActionDefinitionId(IWorkbenchActionDefinitionIds.CUT)
    setAction(ITextEditorActionConstants.CUT, cutAction)

    val copyAction = new TextOperationAction(bundleForConstructedKeys, "Editor.Copy.", this, ITextOperationTarget.COPY, true) //$NON-NLS-1$
    copyAction.setHelpContextId(IAbstractTextEditorHelpContextIds.COPY_ACTION)
    copyAction.setActionDefinitionId(IWorkbenchActionDefinitionIds.COPY)
    setAction(ITextEditorActionConstants.COPY, copyAction)

    val pasteAction = new TextOperationAction(bundleForConstructedKeys, "Editor.Paste.", this, ITextOperationTarget.PASTE) //$NON-NLS-1$
    pasteAction.setHelpContextId(IAbstractTextEditorHelpContextIds.PASTE_ACTION)
    pasteAction.setActionDefinitionId(IWorkbenchActionDefinitionIds.PASTE)
    setAction(ITextEditorActionConstants.PASTE, pasteAction)

    val selectionHistory = new SelectionHistory(this)

    val historyAction = new StructureSelectHistoryAction(this, selectionHistory)
    historyAction.setActionDefinitionId(IJavaEditorActionDefinitionIds.SELECT_LAST)
    setAction(StructureSelectionAction.HISTORY, historyAction)
    selectionHistory.setHistoryAction(historyAction)

    val selectEnclosingAction = new ScalaStructureSelectEnclosingAction(this, selectionHistory)
    selectEnclosingAction.setActionDefinitionId(IJavaEditorActionDefinitionIds.SELECT_ENCLOSING)
    setAction(StructureSelectionAction.ENCLOSING, selectEnclosingAction)

  }

  override protected def initializeKeyBindingScopes() {
    setKeyBindingScopes(Array(SCALA_EDITOR_SCOPE))
  }

  override def createJavaSourceViewerConfiguration: JavaSourceViewerConfiguration =
    new ScalaSourceViewerConfiguration(getPreferenceStore, this)

  override def setSourceViewerConfiguration(configuration: SourceViewerConfiguration) {
    super.setSourceViewerConfiguration(
      configuration match {
        case svc: ScalaSourceViewerConfiguration => svc
        case _ => new ScalaSourceViewerConfiguration(getPreferenceStore, this)
      })
  }

  private[eclipse] def sourceViewer = getSourceViewer

  private var occurrenceAnnotations: Array[Annotation] = _

<<<<<<< HEAD
  def askUpdateOccurrenceAnnotations(selection: ITextSelection, astRoot: CompilationUnit) {
    import org.eclipse.core.runtime.jobs.Job
    import org.eclipse.core.runtime.IProgressMonitor
    import org.eclipse.core.runtime.{ IStatus, Status }

    val documentProvider = getDocumentProvider
    if (documentProvider eq null)
      return
      
    if (IDESettings.markOccurencesForSelectionOnly.value && selection.getLength < 1) {
      return
    }

    val job = new Job("updateOccurrenceAnnotations") {
      def run(monitor: IProgressMonitor): IStatus = {
        updateOccurrenceAnnotations0(documentProvider, selection, astRoot)
        Status.OK_STATUS
      }
    }
=======
  override def updateOccurrenceAnnotations(selection: ITextSelection, astRoot: CompilationUnit) {
    if (selection eq null) return

    val documentProvider = getDocumentProvider
    if (documentProvider eq null) return
>>>>>>> 3b4b66b4

    //job.setSystem(true)
    job.setPriority(Job.INTERACTIVE)
    job.schedule()
  }

  override def updateOccurrenceAnnotations(selection: ITextSelection, astRoot: CompilationUnit) = askUpdateOccurrenceAnnotations(selection, astRoot)
  
  private def updateOccurrenceAnnotations0(documentProvider : IDocumentProvider, selection: ITextSelection, astRoot: CompilationUnit) {
    val scalaSourceFile = getEditorInput.asInstanceOf[IAdaptable].getAdapter(classOf[IJavaElement]).asInstanceOf[ScalaSourceFile]
<<<<<<< HEAD
    if (!Defensive.notNull(scalaSourceFile, "scalaSourceFile")) //issue_0001
      return
=======
    if (scalaSourceFile eq null) return

>>>>>>> 3b4b66b4
    val annotations = getAnnotations(selection, scalaSourceFile)
    val annotationModel = documentProvider.getAnnotationModel(getEditorInput)
    if (annotationModel eq null) return

    annotationModel.asInstanceOf[ISynchronizable].getLockObject() synchronized {
      val annotationModelExtension = annotationModel.asInstanceOf[IAnnotationModelExtension]
      annotationModelExtension.replaceAnnotations(occurrenceAnnotations, annotations)
      occurrenceAnnotations = annotations.keySet.toArray
    }
    super.updateOccurrenceAnnotations(selection, astRoot)
  }

  private def getAnnotations(selection: ITextSelection, scalaSourceFile: ScalaSourceFile): mutable.Map[Annotation, Position] = {
    val annotations = for {
      Occurrences(name, locations) <- new ScalaOccurrencesFinder(scalaSourceFile, selection.getOffset, selection.getLength).findOccurrences.toList
      location <- locations
      val offset = location.getOffset
      val length = location.getLength
      val position = new Position(location.getOffset, location.getLength)
    } yield new Annotation(OCCURRENCE_ANNOTATION, false, "Occurrence of '" + name + "'") -> position
    mutable.Map(annotations: _*)
  }

  override def doSelectionChanged(selection: ISelection) {
    super.doSelectionChanged(selection)
    val selectionProvider = getSelectionProvider
    if (selectionProvider != null)
      selectionProvider.getSelection match {
        case textSel: ITextSelection => askUpdateOccurrenceAnnotations(textSel, null)
        case _ =>
      }
  }

  lazy val selectionListener = new ISelectionListener() {
    def selectionChanged(part: IWorkbenchPart, selection: ISelection) {
      selection match {
        case textSel: ITextSelection => askUpdateOccurrenceAnnotations(textSel, null)
        case _ =>
      }
    }
  }

  override def installOccurrencesFinder(forceUpdate: Boolean) {
    super.installOccurrencesFinder(forceUpdate)
    getEditorSite.getPage.addPostSelectionListener(selectionListener)
  }

  override def uninstallOccurrencesFinder() {
    getEditorSite.getPage.removePostSelectionListener(selectionListener)
    super.uninstallOccurrencesFinder
  }

  override def createPartControl(parent: Composite) {
    super.createPartControl(parent)
    val viewer = getSourceViewer()
    if (viewer ne null) {
      _semanticPresenter = _semanticPresenter match {
        case Some(x) => _semanticPresenter
        case None => {
          val b = new SemanticHighlightingPresenter(getEditorInput.asInstanceOf[FileEditorInput], viewer)
          ScalaPlugin.plugin.reconcileListeners.after_+(b.update)
          Some(b)
        }
      }

      //FIXME : workaround for my limited knowledge about current presentation compiler
      val scu = JavaPlugin.getDefault().getWorkingCopyManager().getWorkingCopy(getEditorInput()).asInstanceOf[ScalaCompilationUnit]
      viewer.getDocument().addPrenotifiedDocumentListener(ScalaTypeAutoCompletionProposalManager.getProposalFor(scu))
    }
    
    refactoring.RefactoringMenu.fillQuickMenu(this)
  }
  
  override def editorContextMenuAboutToShow(menu: org.eclipse.jface.action.IMenuManager): Unit = {
    super.editorContextMenuAboutToShow(menu)
    refactoring.RefactoringMenu.fillContextMenu(menu, this)
  }
}

object ScalaSourceFileEditor {

  private val EDITOR_BUNDLE_FOR_CONSTRUCTED_KEYS = "org.eclipse.ui.texteditor.ConstructedEditorMessages"
  private val bundleForConstructedKeys = ResourceBundle.getBundle(EDITOR_BUNDLE_FOR_CONSTRUCTED_KEYS)

  private val SCALA_EDITOR_SCOPE = "scala.tools.eclipse.scalaEditorScope"

  private val OCCURRENCE_ANNOTATION = "org.eclipse.jdt.ui.occurrences"
}<|MERGE_RESOLUTION|>--- conflicted
+++ resolved
@@ -93,50 +93,12 @@
 
   private var occurrenceAnnotations: Array[Annotation] = _
 
-<<<<<<< HEAD
-  def askUpdateOccurrenceAnnotations(selection: ITextSelection, astRoot: CompilationUnit) {
-    import org.eclipse.core.runtime.jobs.Job
-    import org.eclipse.core.runtime.IProgressMonitor
-    import org.eclipse.core.runtime.{ IStatus, Status }
-
-    val documentProvider = getDocumentProvider
-    if (documentProvider eq null)
-      return
-      
-    if (IDESettings.markOccurencesForSelectionOnly.value && selection.getLength < 1) {
-      return
-    }
-
-    val job = new Job("updateOccurrenceAnnotations") {
-      def run(monitor: IProgressMonitor): IStatus = {
-        updateOccurrenceAnnotations0(documentProvider, selection, astRoot)
-        Status.OK_STATUS
-      }
-    }
-=======
-  override def updateOccurrenceAnnotations(selection: ITextSelection, astRoot: CompilationUnit) {
-    if (selection eq null) return
-
-    val documentProvider = getDocumentProvider
-    if (documentProvider eq null) return
->>>>>>> 3b4b66b4
-
-    //job.setSystem(true)
-    job.setPriority(Job.INTERACTIVE)
-    job.schedule()
-  }
-
   override def updateOccurrenceAnnotations(selection: ITextSelection, astRoot: CompilationUnit) = askUpdateOccurrenceAnnotations(selection, astRoot)
   
   private def updateOccurrenceAnnotations0(documentProvider : IDocumentProvider, selection: ITextSelection, astRoot: CompilationUnit) {
     val scalaSourceFile = getEditorInput.asInstanceOf[IAdaptable].getAdapter(classOf[IJavaElement]).asInstanceOf[ScalaSourceFile]
-<<<<<<< HEAD
     if (!Defensive.notNull(scalaSourceFile, "scalaSourceFile")) //issue_0001
       return
-=======
-    if (scalaSourceFile eq null) return
-
->>>>>>> 3b4b66b4
     val annotations = getAnnotations(selection, scalaSourceFile)
     val annotationModel = documentProvider.getAnnotationModel(getEditorInput)
     if (annotationModel eq null) return
@@ -160,6 +122,31 @@
     mutable.Map(annotations: _*)
   }
 
+  def askUpdateOccurrenceAnnotations(selection: ITextSelection, astRoot: CompilationUnit) {
+    import org.eclipse.core.runtime.jobs.Job
+    import org.eclipse.core.runtime.IProgressMonitor
+    import org.eclipse.core.runtime.{ IStatus, Status }
+
+	if (selection eq null) return
+    val documentProvider = getDocumentProvider
+    if (documentProvider eq null)
+      return
+      
+    if (IDESettings.markOccurencesForSelectionOnly.value && selection.getLength < 1) {
+      return
+    }
+
+    val job = new Job("updateOccurrenceAnnotations") {
+      def run(monitor: IProgressMonitor): IStatus = {
+        updateOccurrenceAnnotations0(documentProvider, selection, astRoot)
+        Status.OK_STATUS
+      }
+    }
+
+    job.setSystem(true)
+    job.setPriority(Job.INTERACTIVE)
+    job.schedule()
+  }
   override def doSelectionChanged(selection: ISelection) {
     super.doSelectionChanged(selection)
     val selectionProvider = getSelectionProvider
