--- conflicted
+++ resolved
@@ -34,18 +34,8 @@
     }
   }
 
-<<<<<<< HEAD
-    try {
-      val editorInput = textEditor.getEditorInput
-      val project = ScalaPlugin.plugin.getScalaProject(editorInput)
-      val document = textEditor.getDocumentProvider.getDocument(editorInput)
-      val wordRegion = ScalaWordFinder.findWord(document, offset)
-      Tracer.println("detectHyperlinks: wordRegion = "+wordRegion)
-      
-=======
   def scalaHyperlinks(scu: ScalaCompilationUnit, wordRegion: IRegion): Option[List[IHyperlink]] = {
     scu.withSourceFile({ (sourceFile, compiler) =>
->>>>>>> d76383b3
       if (wordRegion == null || wordRegion.getLength == 0)
         None
       else {
