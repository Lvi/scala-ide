--- conflicted
+++ resolved
@@ -40,7 +40,7 @@
      * names in the generated change.
      */
     def doInlineExtraction(change: Change, name: String) {
-      EditorHelpers.doWithCurrentEditor { editor =>
+      for (editor <- EditorHelpers.currentEditor) {
                 
         EditorHelpers.applyRefactoringChangeToEditor(change, editor)
         
@@ -59,32 +59,11 @@
     createScalaIdeRefactoringForCurrentEditorAndSelection() match {
       case Some(r: ExtractLocalScalaIdeRefactoring) => 
               
-<<<<<<< HEAD
-                val newName = "x"
-                val firstOccurence = text.indexOf(r.name)
-                val secondOccurrence = text.indexOf(r.name, firstOccurence + 1) + newName.length - r.name.length
-                
-                val edit = new ReplaceEdit(from, to - from, text.replace(r.name, newName))
-                
-                for (editor <- EditorHelpers.currentEditor) {
-                
-                  val document = editor.getDocumentProvider.getDocument(editor.getEditorInput)
-                  
-                  edit.apply(document)
-                  
-                  runInLinkedModeUi((from + firstOccurence, newName.length) :: (from + secondOccurrence, newName.length) :: Nil)
-                }
-                
-              case _ => runRefactoring(createWizard(Some(r)))
-            }
-          case _ => runRefactoring(createWizard(Some(r)))
-=======
         r.preparationResult.right.map(_ => r.performRefactoring()) match {
           case Right((change: Change) :: Nil) =>
             doInlineExtraction(change, r.name)
           case _ =>
             runRefactoring(createWizardForRefactoring(Some(r)), shell)
->>>>>>> 0922f6c6
         }
         
       case None => runRefactoring(createWizardForRefactoring(None), shell)
