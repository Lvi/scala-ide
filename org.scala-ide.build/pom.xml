<?xml version="1.0" encoding="UTF-8"?>
<project xsi:schemaLocation="http://maven.apache.org/POM/4.0.0 http://maven.apache.org/xsd/maven-4.0.0.xsd" xmlns="http://maven.apache.org/POM/4.0.0"
  xmlns:xsi="http://www.w3.org/2001/XMLSchema-instance">
  <modelVersion>4.0.0</modelVersion>
  <groupId>org.scala-ide</groupId>
  <artifactId>scala-ide-for-eclipse</artifactId>
  <version>1.0.0-SNAPSHOT</version>
  <name>The Scala IDE for Eclipse</name>
  <packaging>pom</packaging>

  <properties>
    <scala.version>2.8.0</scala.version>
<<<<<<< HEAD
    <tycho.version>0.10.0</tycho.version>
=======
    <tycho.version>0.9.0</tycho.version>
    <sbt.version>0.9.0-SNAPSHOT</sbt.version>
>>>>>>> a49215d1
    <maven.compiler.source>1.5</maven.compiler.source>
    <maven.compiler.target>1.5</maven.compiler.target>
    <encoding>UTF-8</encoding>
    <maven.test.skip>true</maven.test.skip>
  </properties>

  <prerequisites>
    <maven>3.0</maven>
  </prerequisites>

  <modules>
    <module>../ch.epfl.lamp.sdt</module>
    <module>../org.eclipse.contribution.weaving</module>
    <module>../org.scala-ide.sdt.weaving.feature</module>
    <module>../org.scala-ide.sdt.aspects</module>
    <module>../org.scala-ide.sdt.compiler.ext</module>
    <module>../org.scala-ide.sdt.core</module>
    <module>../org.scala-ide.sdt.core.tests</module>
    <module>../org.scala-ide.sdt.feature</module>
    <module>../org.scala-ide.sdt.source.feature</module>
    <module>../org.scala-ide.sdt.update-site</module>
  </modules>

  <build>
    <sourceDirectory>${basedir}/src</sourceDirectory>
    <testSourceDirectory>${basedir}/test</testSourceDirectory>
    <pluginManagement>
      <plugins>
        <plugin>
          <groupId>org.apache.maven.plugins</groupId>
          <artifactId>maven-clean-plugin</artifactId>
          <version>2.4.1</version>
        </plugin>
        <plugin>
          <groupId>org.apache.maven.plugins</groupId>
          <artifactId>maven-resources-plugin</artifactId>
          <version>2.4.3</version>
        </plugin>
        <plugin>
          <groupId>org.apache.maven.plugins</groupId>
          <artifactId>maven-dependency-plugin</artifactId>
          <version>2.1</version>
        </plugin>
      </plugins>
    </pluginManagement>
    <plugins>
      <plugin>
        <groupId>org.sonatype.tycho</groupId>
        <artifactId>tycho-maven-plugin</artifactId>
        <version>${tycho.version}</version>
        <extensions>true</extensions>
      </plugin>
      <plugin>
        <groupId>org.sonatype.tycho</groupId>
        <artifactId>target-platform-configuration</artifactId>
        <version>${tycho.version}</version>
        <configuration>
          <resolver>p2</resolver>
          <pomDependencies>consider</pomDependencies>
        </configuration>
      </plugin>
      <plugin>
        <!-- TODO remove workaround when
             https://issues.sonatype.org/browse/TYCHO-473
             is fixed -->
        <groupId>org.sonatype.tycho</groupId>
        <artifactId>maven-osgi-source-plugin</artifactId>
        <version>${tycho.version}</version>
        <executions>
          <execution>
            <id>attach-source</id>
            <phase>process-classes</phase>
            <goals>
              <goal>plugin-source</goal>
            </goals>
          </execution>
        </executions>
      </plugin>
    </plugins>
  </build>
  <repositories>
    <repository>
      <id>galileo</id>
      <name>Eclipse Galileo p2 repository</name>
      <layout>p2</layout>
      <url>http://download.eclipse.org/releases/galileo/</url>
      <snapshots><enabled>false</enabled></snapshots>
    </repository>
    <repository>
      <id>ajdt-galileo</id>
      <name>AJDT for Eclipse Galileo p2 repository</name>
      <layout>p2</layout>
      <url>http://download.eclipse.org/tools/ajdt/35/update</url>
      <snapshots><enabled>false</enabled></snapshots>
    </repository>
    <repository>
      <id>scala-tools.release</id>
      <name>Scala Tools maven release repository</name>
      <url>http://scala-tools.org/repo-releases</url>
      <snapshots><enabled>false</enabled></snapshots>
    </repository>
    <repository>
      <id>scala-tools.snapshot</id>
      <name>Scala Tools maven snapshot repository</name>
      <url>http://scala-tools.org/repo-snapshots</url>
      <snapshots>
        <updatePolicy>daily</updatePolicy>
      </snapshots>
    </repository>
  </repositories>
  <pluginRepositories>
    <pluginRepository>
      <id>org.sonatype.tycho</id>
      <name>Tycho snapshot repository</name>
      <url>https://repository.sonatype.org/content/repositories/snapshots</url>
      <snapshots>
        <updatePolicy>daily</updatePolicy>
      </snapshots>
    </pluginRepository>
    <pluginRepository>
      <id>scala-tools.release</id>
      <name>Scala Tools maven release repository</name>
      <url>http://scala-tools.org/repo-releases</url>
      <snapshots><enabled>false</enabled></snapshots>
    </pluginRepository>
    <pluginRepository>
      <id>scala-tools.snapshot</id>
      <name>Scala Tools maven snapshot repository</name>
      <url>http://scala-tools.org/repo-snapshots</url>
    </pluginRepository>
  </pluginRepositories>
  <profiles>
    <profile>
      <id>scala-2.8.0</id>
      <activation>
        <property>
          <name>scala.version</name>
          <value>2.8.0</value>
        </property>
      </activation>
      <repositories>
        <repository>
          <id>scala-refactoring-2.8.0.final</id>
          <name>Scala Refactoring Scala 2.8.0.final p2 repository</name>
          <layout>p2</layout>
          <url>http://download.scala-ide.org/scala-refactoring-2.8.0.final</url>
          <snapshots><enabled>false</enabled></snapshots>
        </repository>
        <repository>
          <id>scalariform-2.8.0.final</id>
          <name>Scalariform Scala 2.8.0.final p2 repo</name>
          <layout>p2</layout>
          <url>http://download.scala-ide.org/scalariform-2.8.0.final</url>
        </repository>
        <repository>
          <id>scala-toolchain-2.8.0.final</id>
          <name>Scala Toolchain 2.8.0.final p2 repository</name>
          <layout>p2</layout>
          <url>http://download.scala-ide.org/scala-eclipse-toolchain-osgi-2.8.0.final</url>
        </repository>
      </repositories>
    </profile>
    <profile>
      <id>scala-2.8.1</id>
      <activation>
        <property>
          <name>scala.version</name>
          <value>2.8.1</value>
        </property>
      </activation>
      <repositories>
        <repository>
          <id>scala-refactoring-2.8.1.final</id>
          <name>Scala Refactoring Scala 2.8.1.final p2 repository</name>
          <layout>p2</layout>
          <url>http://download.scala-ide.org/scala-refactoring-2.8.1.final</url>
          <snapshots><enabled>false</enabled></snapshots>
        </repository>
        <repository>
          <id>scalariform-2.8.1.final</id>
          <name>Scalariform Scala 2.8.1.final p2 repo</name>
          <layout>p2</layout>
          <url>http://download.scala-ide.org/scalariform-2.8.1.final</url>
        </repository>
        <repository>
          <id>scala-toolchain-2.8.1.final</id>
          <name>Scala Toolchain 2.8.1.final p2 repository</name>
          <layout>p2</layout>
          <url>http://download.scala-ide.org/scala-eclipse-toolchain-osgi-2.8.1.final</url>
        </repository>
      </repositories>
    </profile>
    <profile>
      <id>scala-2.8.0-maintenance</id>
      <repositories>
        <repository>
          <id>scala-refactoring-2.8.0.final</id>
          <name>Scala Refactoring Scala 2.8.0.final p2 repository</name>
          <layout>p2</layout>
          <url>http://download.scala-ide.org/scala-refactoring-2.8.0.final</url>
          <snapshots><enabled>false</enabled></snapshots>
        </repository>
        <repository>
          <id>scalariform-2.8.0.final</id>
          <name>Scalariform Scala 2.8.0.final p2 repo</name>
          <layout>p2</layout>
          <url>http://download.scala-ide.org/scalariform-2.8.0.final</url>
        </repository>
        <repository>
          <id>scala-toolchain-2.8.0.final-maintenance</id>
          <name>Scala Toolchain 2.8.0.final-maintenance p2 repository</name>
          <layout>p2</layout>
          <url>http://download.scala-ide.org/scala-eclipse-toolchain-osgi-2.8.0.final-maintenance</url>
        </repository>
      </repositories>
    </profile>
    <profile>
      <id>scala-2.8.x</id>
      <activation>
        <property>
          <name>scala.version</name>
          <value>2.8.2-SNAPSHOT</value>
        </property>
      </activation>
      <repositories>
        <repository>
          <id>scala-refactoring-2.8.x</id>
          <name>Scala Refactoring Scala 2.8.x p2 repository</name>
          <layout>p2</layout>
          <url>http://download.scala-ide.org/scala-refactoring-2.8.x</url>
        </repository>
        <repository>
          <id>scalariform-2.8.x</id>
          <name>Scalariform Scala 2.8.x p2 repo</name>
          <layout>p2</layout>
          <url>http://download.scala-ide.org/scalariform-2.8.x</url>
        </repository>
        <repository>
          <id>scala-toolchain-2.8.x</id>
          <name>Scala Toolchain 2.8.x p2 repository</name>
          <layout>p2</layout>
          <url>http://download.scala-ide.org/scala-eclipse-toolchain-osgi-2.8.x</url>
        </repository>
      </repositories>
    </profile>
    <profile>
      <id>scala-trunk</id>
      <activation>
        <property>
          <name>scala.version</name>
          <value>2.9.0-SNAPSHOT</value>
        </property>
      </activation>
      <repositories>
        <repository>
          <id>scala-refactoring-trunk</id>
          <name>Scala Refactoring Scala trunk p2 repository</name>
          <layout>p2</layout>
          <url>http://download.scala-ide.org/scala-refactoring-trunk</url>
        </repository>
        <repository>
          <id>scalariform-trunk</id>
          <name>Scalariform Scala trunk p2 repo</name>
          <layout>p2</layout>
          <url>http://download.scala-ide.org/scalariform-trunk</url>
        </repository>
        <repository>
          <id>scala-toolchain-trunk</id>
          <name>Scala Toolchain trunk p2 repository</name>
          <layout>p2</layout>
          <url>http://download.scala-ide.org/scala-eclipse-toolchain-osgi-trunk</url>
        </repository>
      </repositories>
    </profile>
    <profile>
      <id>local-scala-2.8.0</id>
      <dependencies>
        <dependency>
          <groupId>org.scala-ide</groupId>
          <artifactId>org.scala-ide.scala.library</artifactId>
          <version>${scala.version}</version>
        </dependency>
        <dependency>
          <groupId>org.scala-ide</groupId>
          <artifactId>org.scala-ide.scala.compiler</artifactId>
          <version>${scala.version}</version>
        </dependency>
      </dependencies>
      <repositories>
        <repository>
          <id>scala-refactoring-2.8.0.final</id>
          <name>Scala Refactoring Scala 2.8.0.final p2 repository</name>
          <layout>p2</layout>
          <url>http://download.scala-ide.org/scala-refactoring-2.8.0.final</url>
          <!--url>http://scala.ifs.hsr.ch/hudson/job/Scala-Refactoring/ws/org.scala-refactoring.update-site/target/site/</url-->
          <!--url>file:////${user.home}/work/oss/scala-eclipse/scala-refactoring/org.scala-refactoring.update-site/target/site</url-->
          <snapshots><enabled>false</enabled></snapshots>
        </repository>
        <repository>
          <id>scalariform-2.8.0.final</id>
          <name>Scalariform Scala 2.8.0.final p2 repo</name>
          <layout>p2</layout>
          <url>http://download.scala-ide.org/scalariform-2.8.0.final</url>
        </repository>
      </repositories>
    </profile>
    <profile>
      <id>local-scala-2.8.1</id>
      <dependencies>
        <dependency>
          <groupId>org.scala-ide</groupId>
          <artifactId>org.scala-ide.scala.library</artifactId>
          <version>${scala.version}</version>
        </dependency>
        <dependency>
          <groupId>org.scala-ide</groupId>
          <artifactId>org.scala-ide.scala.compiler</artifactId>
          <version>${scala.version}</version>
        </dependency>
      </dependencies>
      <repositories>
        <repository>
          <id>scala-refactoring-2.8.1.final</id>
          <name>Scala Refactoring Scala 2.8.1.final p2 repository</name>
          <layout>p2</layout>
          <url>http://download.scala-ide.org/scala-refactoring-2.8.1.final</url>
          <snapshots><enabled>false</enabled></snapshots>
        </repository>
        <repository>
          <id>scalariform-2.8.1.final</id>
          <name>Scalariform Scala 2.8.1.final p2 repo</name>
          <layout>p2</layout>
          <url>http://download.scala-ide.org/scalariform-2.8.1.final</url>
        </repository>
      </repositories>
    </profile>
    <profile>
      <id>local-scala-trunk</id>
      <dependencies>
        <dependency>
          <groupId>org.scala-ide</groupId>
          <artifactId>org.scala-ide.scala.library</artifactId>
          <version>${scala.version}</version>
        </dependency>
        <dependency>
          <groupId>org.scala-ide</groupId>
          <artifactId>org.scala-ide.scala.compiler</artifactId>
          <version>${scala.version}</version>
        </dependency>
      </dependencies>
      <repositories>
        <repository>
          <id>scala-refactoring-trunk</id>
          <name>Scala Refactoring Scala trunk p2 repository</name>
          <layout>p2</layout>
          <url>http://download.scala-ide.org/scala-refactoring-trunk</url>
          <!-- <url>http://scala.ifs.hsr.ch/hudson/job/Scala-Refactoring-2.9.0-SNAPSHOT/ws/org.scala-refactoring.update-site/target/site/repo/</url> -->
          <snapshots><enabled>false</enabled></snapshots>
        </repository>
        <repository>
          <id>scalariform-trunk</id>
          <name>Scalariform Scala trunk p2 repo</name>
          <layout>p2</layout>
          <url>http://download.scala-ide.org/scalariform-trunk</url>
        </repository>
      </repositories>
    </profile>
  </profiles>
</project><|MERGE_RESOLUTION|>--- conflicted
+++ resolved
@@ -10,12 +10,8 @@
 
   <properties>
     <scala.version>2.8.0</scala.version>
-<<<<<<< HEAD
     <tycho.version>0.10.0</tycho.version>
-=======
-    <tycho.version>0.9.0</tycho.version>
     <sbt.version>0.9.0-SNAPSHOT</sbt.version>
->>>>>>> a49215d1
     <maven.compiler.source>1.5</maven.compiler.source>
     <maven.compiler.target>1.5</maven.compiler.target>
     <encoding>UTF-8</encoding>
